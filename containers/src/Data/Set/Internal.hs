{-# LANGUAGE CPP #-}
{-# LANGUAGE BangPatterns #-}
{-# LANGUAGE PatternGuards #-}
#if __GLASGOW_HASKELL__
{-# LANGUAGE DeriveDataTypeable, StandaloneDeriving #-}
#endif
#if !defined(TESTING) && defined(__GLASGOW_HASKELL__)
{-# LANGUAGE Trustworthy #-}
#endif
#if __GLASGOW_HASKELL__ >= 708
{-# LANGUAGE PatternSynonyms #-}
{-# LANGUAGE RoleAnnotations #-}
{-# LANGUAGE TypeFamilies #-}
#endif

{-# OPTIONS_HADDOCK not-home #-}

#include "containers.h"

-----------------------------------------------------------------------------
-- |
-- Module      :  Data.Set.Internal
-- Copyright   :  (c) Daan Leijen 2002
-- License     :  BSD-style
-- Maintainer  :  libraries@haskell.org
-- Portability :  portable
--
-- = WARNING
--
-- This module is considered __internal__.
--
-- The Package Versioning Policy __does not apply__.
--
-- The contents of this module may change __in any way whatsoever__
-- and __without any warning__ between minor versions of this package.
--
-- Authors importing this module are expected to track development
-- closely.
--
-- = Description
--
-- An efficient implementation of sets.
--
-- These modules are intended to be imported qualified, to avoid name
-- clashes with Prelude functions, e.g.
--
-- >  import Data.Set (Set)
-- >  import qualified Data.Set as Set
--
-- The implementation of 'Set' is based on /size balanced/ binary trees (or
-- trees of /bounded balance/) as described by:
--
--    * Stephen Adams, \"/Efficient sets: a balancing act/\",
--      Journal of Functional Programming 3(4):553-562, October 1993,
--      <http://www.swiss.ai.mit.edu/~adams/BB/>.
--    * J. Nievergelt and E.M. Reingold,
--      \"/Binary search trees of bounded balance/\",
--      SIAM journal of computing 2(1), March 1973.
--
--  Bounds for 'union', 'intersection', and 'difference' are as given
--  by
--
--    * Guy Blelloch, Daniel Ferizovic, and Yihan Sun,
--      \"/Just Join for Parallel Ordered Sets/\",
--      <https://arxiv.org/abs/1602.02120v3>.
--
-- Note that the implementation is /left-biased/ -- the elements of a
-- first argument are always preferred to the second, for example in
-- 'union' or 'insert'.  Of course, left-biasing can only be observed
-- when equality is an equivalence relation instead of structural
-- equality.
--
-- /Warning/: The size of the set must not exceed @maxBound::Int@. Violation of
-- this condition is not detected and if the size limit is exceeded, the
-- behavior of the set is completely undefined.
--
-- @since 0.5.9
-----------------------------------------------------------------------------

-- [Note: Using INLINABLE]
-- ~~~~~~~~~~~~~~~~~~~~~~~
-- It is crucial to the performance that the functions specialize on the Ord
-- type when possible. GHC 7.0 and higher does this by itself when it sees th
-- unfolding of a function -- that is why all public functions are marked
-- INLINABLE (that exposes the unfolding).


-- [Note: Using INLINE]
-- ~~~~~~~~~~~~~~~~~~~~
-- For other compilers and GHC pre 7.0, we mark some of the functions INLINE.
-- We mark the functions that just navigate down the tree (lookup, insert,
-- delete and similar). That navigation code gets inlined and thus specialized
-- when possible. There is a price to pay -- code growth. The code INLINED is
-- therefore only the tree navigation, all the real work (rebalancing) is not
-- INLINED by using a NOINLINE.
--
-- All methods marked INLINE have to be nonrecursive -- a 'go' function doing
-- the real work is provided.


-- [Note: Type of local 'go' function]
-- ~~~~~~~~~~~~~~~~~~~~~~~~~~~~~~~~~~~
-- If the local 'go' function uses an Ord class, it sometimes heap-allocates
-- the Ord dictionary when the 'go' function does not have explicit type.
-- In that case we give 'go' explicit type. But this slightly decrease
-- performance, as the resulting 'go' function can float out to top level.


-- [Note: Local 'go' functions and capturing]
-- ~~~~~~~~~~~~~~~~~~~~~~~~~~~~~~~~~~~~~~~~~~
-- As opposed to IntSet, when 'go' function captures an argument, increased
-- heap-allocation can occur: sometimes in a polymorphic function, the 'go'
-- floats out of its enclosing function and then it heap-allocates the
-- dictionary and the argument. Maybe it floats out too late and strictness
-- analyzer cannot see that these could be passed on stack.

-- [Note: Order of constructors]
-- ~~~~~~~~~~~~~~~~~~~~~~~~~~~~~
-- The order of constructors of Set matters when considering performance.
-- Currently in GHC 7.0, when type has 2 constructors, a forward conditional
-- jump is made when successfully matching second constructor. Successful match
-- of first constructor results in the forward jump not taken.
-- On GHC 7.0, reordering constructors from Tip | NE to NE | Tip
-- improves the benchmark by up to 10% on x86.

module Data.Set.Internal (
            -- * Set type
              Set(..)         -- instance Eq,Ord,Show,Read,Data,Typeable
#if __GLASGOW_HASKELL__ >= 708
            , pattern Bin
#endif
            , NonEmptySet(..) -- instance Eq,Ord,Show,Read,Data,Typeable
            , Size

            -- * Operators
            , (\\)

            -- * Query
            , null
            , nonEmpty
            , size, sizeNE
            , member, memberNE
            , notMember, notMemberNE
            , lookupLT, lookupLTNE
            , lookupGT, lookupGTNE
            , lookupLE, lookupLENE
            , lookupGE, lookupGENE
            , isSubsetOf, isSubsetOfNE
            , isProperSubsetOf, isProperSubsetOfNE
            , disjoint, disjointNE

            -- * Construction
            , empty
<<<<<<< HEAD
            , singleton, singletonNE
            , insert, insertNE
            , delete, deleteNE
=======
            , singleton
            , insert
            , delete
            , alterF
>>>>>>> 4735235c
            , powerSet

            -- * Combine
            , union, unionNE
            , unions
            , difference, differenceNE
            , intersection, intersectionNE
            , cartesianProduct
            , disjointUnion

            -- * Filter
            , filter, filterNE
            , takeWhileAntitone, takeWhileAntitoneNE
            , dropWhileAntitone, dropWhileAntitoneNE
            , spanAntitone, spanAntitoneNE
            , partition, partitionNE
            , split, splitNE
            , splitMember, splitMemberNE
            , splitRoot

            -- * Indexed
            , lookupIndex, lookupIndexNE
            , findIndex, findIndexNE
            , elemAt, elemAtNE
            , deleteAt, deleteAtNE
            , take, takeNE
            , drop, dropNE
            , splitAt, splitAtNE

            -- * Map
            , map
            , mapMonotonic, mapMonotonicNE

            -- * Folds
            , foldr, foldr1
            , foldl, foldl1
            -- ** Strict folds
            , foldr', foldr1'
            , foldl', foldl1'
            -- ** Legacy folds
            , fold

            -- * Min\/Max
            , lookupMin, lookupMinNE
            , lookupMax, lookupMaxNE
            , findMin
            , findMax
            , deleteMin, deleteMinNE
            , deleteMax, deleteMaxNE
            , deleteFindMin
            , deleteFindMax
            , maxView, maxViewNE
            , minView, minViewNE

            -- * Conversion

            -- ** List
            , elems
            , toList
            , fromList
#if MIN_VERSION_base(4,9,0)
            , elemsNE
            , toListNE
            , fromListNE
#endif

            -- ** Ordered list
            , toAscList
            , toDescList
            , fromAscList
            , fromDistinctAscList
            , fromDescList
            , fromDistinctDescList
#if MIN_VERSION_base(4,9,0)
            , toAscListNE
            , toDescListNE
            , fromDistinctAscListNE
            , fromDistinctDescListNE
#endif

            -- * Debugging
            , showTree, showTreeNE
            , showTreeWith, showTreeWithNE
            , valid, validNE

            -- Internals (for testing)
            , bin, binNE
            , balanced, balancedNE
            , link, linkNE
            , merge, mergeNE
            ) where

<<<<<<< HEAD
import Prelude hiding (filter,foldl,foldl1,foldr,foldr1,null,map,take,drop,splitAt)
=======
import Prelude hiding (filter,foldl,foldr,null,map,take,drop,splitAt)
import Control.Applicative (Const(..))
>>>>>>> 4735235c
import qualified Data.List as List
import Data.Bits (shiftL, shiftR)
#if !MIN_VERSION_base(4,8,0)
import Data.Monoid (Monoid(..))
#endif
#if MIN_VERSION_base(4,9,0)
import Data.Semigroup (Semigroup(stimes))
#endif
#if !(MIN_VERSION_base(4,11,0)) && MIN_VERSION_base(4,9,0)
import Data.Semigroup (Semigroup((<>)))
#endif
#if MIN_VERSION_base(4,9,0)
import Data.Semigroup (stimesIdempotentMonoid)
import Data.Functor.Classes
#endif
#if MIN_VERSION_base(4,8,0)
import Data.Functor.Identity (Identity)
#endif
import qualified Data.Foldable as Foldable
#if !MIN_VERSION_base(4,8,0)
import Data.Foldable (Foldable (foldMap))
#endif
#if MIN_VERSION_base(4,9,0)
import qualified Data.List.NonEmpty as NEL
#endif
import Data.Typeable
import Control.DeepSeq (NFData(rnf))

import Utils.Containers.Internal.StrictPair
import Utils.Containers.Internal.PtrEquality

#if __GLASGOW_HASKELL__
import GHC.Exts ( build, lazy )
#if __GLASGOW_HASKELL__ >= 708
import qualified GHC.Exts as GHCExts
#endif
import Text.Read ( readPrec, Read (..), Lexeme (..), parens, prec
                 , lexP, readListPrecDefault )
import Data.Data
#endif


{--------------------------------------------------------------------
  Operators
--------------------------------------------------------------------}
infixl 9 \\ --

-- | /O(m*log(n\/m+1)), m <= n/. See 'difference'.
(\\) :: Ord a => Set a -> Set a -> Set a
m1 \\ m2 = difference m1 m2
#if __GLASGOW_HASKELL__
{-# INLINABLE (\\) #-}
#endif

{--------------------------------------------------------------------
  Sets are size balanced trees
--------------------------------------------------------------------}
-- | A set of values @a@.

-- See Note: Order of constructors
data Set a    = NE {-# UNPACK #-} !(NonEmptySet a)
              | Tip

data NonEmptySet a = Bin' {-# UNPACK #-} !Size !a !(Set a) !(Set a)

type Size     = Int

#if __GLASGOW_HASKELL__ >= 802
{-# COMPLETE Bin, Tip #-}
#endif
#if __GLASGOW_HASKELL__ >= 710
pattern Bin :: Size -> a -> Set a -> Set a -> Set a
#endif
#if __GLASGOW_HASKELL__ >= 708
pattern Bin s a l r = NE (Bin' s a l r)

type role Set nominal
type role NonEmptySet nominal
#endif

instance Ord a => Monoid (Set a) where
    mempty  = empty
    mconcat = unions
#if !(MIN_VERSION_base(4,9,0))
    mappend = union
#else
    mappend = (<>)

-- | @since 0.5.7
instance Ord a => Semigroup (Set a) where
    (<>)    = union
    stimes  = stimesIdempotentMonoid
#endif


-- | Folds in order of increasing key.
instance Foldable.Foldable Set where
    fold = go
      where go Tip = mempty
            go (NE (Bin'  1 k _ _)) = k
            go (NE (Bin'  _ k l r)) = go l `mappend` (k `mappend` go r)
    {-# INLINABLE fold #-}
    foldr = foldr
    {-# INLINE foldr #-}
    foldl = foldl
    {-# INLINE foldl #-}
    foldMap f t = go t
      where go Tip = mempty
            go (NE (Bin'  1 k _ _)) = f k
            go (NE (Bin'  _ k l r)) = go l `mappend` (f k `mappend` go r)
    {-# INLINE foldMap #-}
    foldl' = foldl'
    {-# INLINE foldl' #-}
    foldr' = foldr'
    {-# INLINE foldr' #-}
#if MIN_VERSION_base(4,8,0)
    length = size
    {-# INLINE length #-}
    null   = null
    {-# INLINE null #-}
    toList = toList
    {-# INLINE toList #-}
    elem = go
      where go !_ Tip = False
            go x (NE (Bin' _ y l r)) = x == y || go x l || go x r
    {-# INLINABLE elem #-}
    minimum = findMin
    {-# INLINE minimum #-}
    maximum = findMax
    {-# INLINE maximum #-}
    sum = foldl' (+) 0
    {-# INLINABLE sum #-}
    product = foldl' (*) 1
    {-# INLINABLE product #-}
#endif


#if __GLASGOW_HASKELL__

{--------------------------------------------------------------------
  A Data instance
--------------------------------------------------------------------}

-- This instance preserves data abstraction at the cost of inefficiency.
-- We provide limited reflection services for the sake of data abstraction.

instance (Data a, Ord a) => Data (Set a) where
  gfoldl f z set = z fromList `f` (toList set)
  toConstr _     = fromListConstr
  gunfold k z c  = case constrIndex c of
    1 -> k (z fromList)
    _ -> error "gunfold"
  dataTypeOf _   = setDataType
  dataCast1 f    = gcast1 f

fromListConstr :: Constr
fromListConstr = mkConstr setDataType "fromList" [] Prefix

setDataType :: DataType
setDataType = mkDataType "Data.Set.Internal.Set" [fromListConstr]

#endif

{--------------------------------------------------------------------
  Query
--------------------------------------------------------------------}
-- | /O(1)/. Is this the empty set?
null :: Set a -> Bool
null Tip = True
null (NE _) = False
{-# INLINE null #-}

-- | /O(1)/. Return 'Just' if the set is not empty.
nonEmpty :: Set a -> Maybe (NonEmptySet a)
nonEmpty Tip = Nothing
nonEmpty (NE ne) = Just ne
{-# INLINE nonEmpty #-}

-- | /O(1)/. The number of elements in the set.
size :: Set a -> Int
size Tip = 0
size (NE ne) = sizeNE ne
{-# INLINE size #-}

sizeNE :: NonEmptySet a -> Int
sizeNE (Bin' sz _ _ _) = sz
{-# INLINE sizeNE #-}

-- | /O(log n)/. Is the element in the set?
member :: Ord a => a -> Set a -> Bool
member !_ Tip = False
member x (NE t) = memberNE x t

memberNE :: Ord a => a -> NonEmptySet a -> Bool
memberNE !a (Bin' _ x l r) = case compare a x of
  EQ -> True
  LT -> member a l
  GT -> member a r

#if __GLASGOW_HASKELL__
{-# INLINABLE member #-}
{-# INLINABLE memberNE #-}
#else
{-# INLINE member #-}
{-# INLINE memberNE #-}
#endif

-- | /O(log n)/. Is the element not in the set?
notMember :: Ord a => a -> Set a -> Bool
notMember a t = not $ member a t
#if __GLASGOW_HASKELL__
{-# INLINABLE notMember #-}
#else
{-# INLINE notMember #-}
#endif

notMemberNE :: Ord a => a -> NonEmptySet a -> Bool
notMemberNE a t = not $ memberNE a t
#if __GLASGOW_HASKELL__
{-# INLINABLE notMemberNE #-}
#else
{-# INLINE notMemberNE #-}
#endif

--------------------------------------------------------------------

-- | /O(log n)/. Find largest element smaller than the given one.
--
-- > lookupLT 3 (fromList [3, 5]) == Nothing
-- > lookupLT 5 (fromList [3, 5]) == Just 3
lookupLT :: Ord a => a -> Set a -> Maybe a
lookupLT !_ Tip = Nothing
lookupLT x (NE ne) = lookupLTNE x ne

lookupLTNE :: Ord a => a -> NonEmptySet a -> Maybe a
lookupLTNE x (Bin' _ y l r)
    | x <= y = lookupLT x l
    | otherwise = lookupLTWithDefault x y r

lookupLTWithDefault :: Ord a => a -> a -> Set a -> Maybe a
lookupLTWithDefault !_ best Tip = Just best
lookupLTWithDefault x best (NE ne) = lookupLTWithDefaultNE x best ne

lookupLTWithDefaultNE :: Ord a => a -> a -> NonEmptySet a -> Maybe a
lookupLTWithDefaultNE x best (Bin' _ y l r)
    | x <= y = lookupLTWithDefault x best l
    | otherwise = lookupLTWithDefault x y r

#if __GLASGOW_HASKELL__
{-# INLINABLE lookupLT #-}
{-# INLINABLE lookupLTNE #-}
#else
{-# INLINE lookupLT #-}
{-# INLINE lookupLTNE #-}
#endif

--------------------------------------------------------------------

-- | /O(log n)/. Find smallest element greater than the given one.
--
-- > lookupGT 4 (fromList [3, 5]) == Just 5
-- > lookupGT 5 (fromList [3, 5]) == Nothing
lookupGT :: Ord a => a -> Set a -> Maybe a
lookupGT !_ Tip = Nothing
lookupGT x (NE ne) = lookupGTNE x ne

lookupGTNE :: Ord a => a -> NonEmptySet a -> Maybe a
lookupGTNE x (Bin' _ y l r)
    | x < y = lookupGTWithDefault x y l
    | otherwise = lookupGT x r

lookupGTWithDefault :: Ord a => a -> a -> Set a -> Maybe a
lookupGTWithDefault !_ best Tip = Just best
lookupGTWithDefault x best (NE ne) = lookupGTWithDefaultNE x best ne

lookupGTWithDefaultNE :: Ord a => a -> a -> NonEmptySet a -> Maybe a
lookupGTWithDefaultNE x best (Bin' _ y l r)
    | x < y = lookupGTWithDefault x y l
    | otherwise = lookupGTWithDefault x best r

#if __GLASGOW_HASKELL__
{-# INLINABLE lookupGT #-}
{-# INLINABLE lookupGTNE #-}
#else
{-# INLINE lookupGT #-}
{-# INLINE lookupGTNE #-}
#endif

--------------------------------------------------------------------

-- | /O(log n)/. Find largest element smaller or equal to the given one.
--
-- > lookupLE 2 (fromList [3, 5]) == Nothing
-- > lookupLE 4 (fromList [3, 5]) == Just 3
-- > lookupLE 5 (fromList [3, 5]) == Just 5
lookupLE :: Ord a => a -> Set a -> Maybe a
lookupLE !_ Tip = Nothing
lookupLE x (NE ne) = lookupLENE x ne

lookupLENE :: Ord a => a -> NonEmptySet a -> Maybe a
lookupLENE x (Bin' _ y l r) = case compare x y of
    LT -> lookupLE x l
    EQ -> Just y
    GT -> lookupLEWithDefault x y r

lookupLEWithDefault :: Ord a => a -> a -> Set a -> Maybe a
lookupLEWithDefault !_ best Tip = Just best
lookupLEWithDefault x best (NE ne) = lookupLEWithDefaultNE x best ne

lookupLEWithDefaultNE :: Ord a => a -> a -> NonEmptySet a -> Maybe a
lookupLEWithDefaultNE x best (Bin' _ y l r) = case compare x y of
    LT -> lookupLEWithDefault x best l
    EQ -> Just y
    GT -> lookupLEWithDefault x y r

#if __GLASGOW_HASKELL__
{-# INLINABLE lookupLE #-}
{-# INLINABLE lookupLENE #-}
#else
{-# INLINE lookupLE #-}
{-# INLINE lookupLENE #-}
#endif

--------------------------------------------------------------------

-- | /O(log n)/. Find smallest element greater or equal to the given one.
--
-- > lookupGE 3 (fromList [3, 5]) == Just 3
-- > lookupGE 4 (fromList [3, 5]) == Just 5
-- > lookupGE 6 (fromList [3, 5]) == Nothing
lookupGE :: Ord a => a -> Set a -> Maybe a
lookupGE !_ Tip = Nothing
lookupGE x (NE ne) = lookupGENE x ne

lookupGENE :: Ord a => a -> NonEmptySet a -> Maybe a
lookupGENE x (Bin' _ y l r) = case compare x y of
    LT -> lookupGEWithDefault x y l
    EQ -> Just y
    GT -> lookupGE x r

lookupGEWithDefault :: Ord a => a -> a -> Set a -> Maybe a
lookupGEWithDefault !_ best Tip = Just best
lookupGEWithDefault x best (NE ne) = lookupGEWithDefaultNE x best ne

lookupGEWithDefaultNE :: Ord a => a -> a -> NonEmptySet a -> Maybe a
lookupGEWithDefaultNE x best (Bin' _ y l r) = case compare x y of
    LT -> lookupGEWithDefault x y l
    EQ -> Just y
    GT -> lookupGEWithDefault x best r

#if __GLASGOW_HASKELL__
{-# INLINABLE lookupGE #-}
{-# INLINABLE lookupGENE #-}
#else
{-# INLINE lookupGE #-}
{-# INLINE lookupGENE #-}
#endif

{--------------------------------------------------------------------
  Construction
--------------------------------------------------------------------}
-- | /O(1)/. The empty set.
empty  :: Set a
empty = Tip
{-# INLINE empty #-}

-- | /O(1)/. Create a singleton set.
singleton :: a -> Set a
singleton = NE . singletonNE
{-# INLINE singleton #-}

singletonNE :: a -> NonEmptySet a
singletonNE x = Bin' 1 x Tip Tip
{-# INLINE singletonNE #-}

{--------------------------------------------------------------------
  Insertion, Deletion
--------------------------------------------------------------------}
-- | /O(log n)/. Insert an element in a set.
-- If the set already contains an element equal to the given value,
-- it is replaced with the new value.

-- See Note: Type of local 'go' function
-- See Note: Avoiding worker/wrapper (in Data.Map.Internal)
insert :: Ord a => a -> Set a -> Set a
insert x0 s0 = case insertReturningDifferent x0 x0 s0 of
  Nothing -> s0
  Just q -> NE q

insertNE :: Ord a => a -> NonEmptySet a -> NonEmptySet a
insertNE x0 s0 = case insertReturningDifferentNE x0 x0 s0 of
  Nothing -> s0
  Just q -> q

-- | Returns 'Nothing' if the element is already in the Set, and 'Just s' if a
-- new set had to be created to contain it.
insertReturningDifferent :: Ord a => a -> a -> Set a -> Maybe (NonEmptySet a)
insertReturningDifferent orig !_ Tip = Just $ singletonNE (lazy orig)
insertReturningDifferent orig !x (NE ne) = insertReturningDifferentNE orig x ne

insertReturningDifferentNE :: Ord a => a -> a -> NonEmptySet a -> Maybe (NonEmptySet a)
insertReturningDifferentNE orig !x (Bin' sz y l r) = case compare x y of
    LT -> case insertReturningDifferent orig x l of
       Nothing -> Nothing
       Just l' -> Just $! balanceLNE y l' r
    GT -> case insertReturningDifferent orig x r of
       Nothing -> Nothing
       Just r' -> Just $! balanceRNE y l r'
    EQ | lazy orig `seq` (orig `ptrEq` y) -> Nothing
       | otherwise -> Just $ Bin' sz (lazy orig) l r

#if __GLASGOW_HASKELL__
{-# INLINABLE insert #-}
{-# INLINABLE insertNE #-}
#else
{-# INLINE insert #-}
{-# INLINE insertNE #-}
#endif

#ifndef __GLASGOW_HASKELL__
lazy :: a -> a
lazy a = a
#endif

--------------------------------------------------------------------

-- Insert an element to the set only if it is not in the set.
-- Used by `union`.

-- See Note: Type of local 'go' function
-- See Note: Avoiding worker/wrapper (in Data.Map.Internal)
insertR :: Ord a => a -> Set a -> Set a
insertR x0 s0 = case insertRReturningDifferent x0 x0 s0 of
  Nothing -> s0
  Just s -> NE s

insertRNE :: Ord a => a -> NonEmptySet a -> NonEmptySet a
insertRNE x0 s0 = case insertRReturningDifferentNE x0 x0 s0 of
  Nothing -> s0
  Just s -> s

insertRReturningDifferent :: Ord a => a -> a -> Set a -> Maybe (NonEmptySet a)
insertRReturningDifferent orig !_ Tip = Just $ singletonNE (lazy orig)
insertRReturningDifferent orig !x (NE ne) = insertRReturningDifferentNE orig x ne

insertRReturningDifferentNE :: Ord a => a -> a -> NonEmptySet a -> Maybe (NonEmptySet a)
insertRReturningDifferentNE orig !x (Bin' _ y l r) = case compare x y of
    LT -> case insertRReturningDifferent orig x l of
      Nothing -> Nothing
      Just l' -> Just $! balanceLNE y l' r
    GT -> case insertRReturningDifferent orig x r of
       Nothing -> Nothing
       Just r' -> Just $! balanceRNE y l r'
    EQ -> Nothing

#if __GLASGOW_HASKELL__
{-# INLINABLE insertR #-}
{-# INLINABLE insertRNE #-}
#else
{-# INLINE insertR #-}
{-# INLINE insertRNE #-}
#endif

--------------------------------------------------------------------

-- | /O(log n)/. Delete an element from a set.

delete :: Ord a => a -> Set a -> Set a
delete !_ Tip = Tip
delete x s0 = case deleteReturningDifferent x s0 of
  Nothing -> s0
  Just s -> s

deleteNE :: Ord a => a -> NonEmptySet a -> Set a
deleteNE x s0 = case deleteReturningDifferentNE x s0 of
  Nothing -> NE s0
  Just s -> s

deleteReturningDifferent :: Ord a => a -> Set a -> Maybe (Set a)
deleteReturningDifferent !_ Tip = Nothing
deleteReturningDifferent x (NE ne) = deleteReturningDifferentNE x ne

deleteReturningDifferentNE :: Ord a => a -> NonEmptySet a -> Maybe (Set a)
deleteReturningDifferentNE !x (Bin' _ y l r) = case compare x y of
  LT -> case deleteReturningDifferent x l of
    Nothing -> Nothing
    Just l' -> Just $ balanceR y l' r
  GT -> case deleteReturningDifferent x r of
    Nothing -> Nothing
    Just r' -> Just $ balanceL y l r'
  EQ -> Just $ glue l r

#if __GLASGOW_HASKELL__
{-# INLINABLE delete #-}
{-# INLINABLE deleteNE #-}
#else
{-# INLINE delete #-}
{-# INLINE deleteNE #-}
#endif

-- | /O(log n)/ @('alterF' f x s)@ can delete or insert @x@ in @s@ depending on
-- whether an equal element is found in @s@.
--
-- In short:
--
-- @
-- 'member' x \<$\> 'alterF' f x s = f ('member' x s)
-- @
--
-- Note that unlike 'insert', 'alterF' will /not/ replace an element equal to
-- the given value.
--
-- Note: 'alterF' is a variant of the @at@ combinator from "Control.Lens.At".
alterF :: (Ord a, Functor f) => (Bool -> f Bool) -> a -> Set a -> f (Set a)
alterF f k s = fmap choose (f member_)
  where
    (member_, inserted, deleted) = case alteredSet k s of
        Deleted d           -> (True , s, d)
        Inserted i          -> (False, i, s)

    choose True  = inserted
    choose False = deleted
#ifndef __GLASGOW_HASKELL__
{-# INLINE alterF #-}
#else
{-# INLINABLE [2] alterF #-}

{-# RULES
"alterF/Const" forall k (f :: Bool -> Const a Bool) . alterF f k = \s -> Const . getConst . f $ member k s
 #-}
#endif

#if MIN_VERSION_base(4,8,0)
{-# SPECIALIZE alterF :: Ord a => (Bool -> Identity Bool) -> a -> Set a -> Identity (Set a) #-}
#endif

data AlteredSet a
      -- | The needle is present in the original set.
      -- We return the set where the needle is deleted.
    = Deleted !(Set a)

      -- | The needle is not present in the original set.
      -- We return the set with the needle inserted.
    | Inserted !(Set a)

alteredSet :: Ord a => a -> Set a -> AlteredSet a
alteredSet x0 s0 = go x0 s0
  where
    go :: Ord a => a -> Set a -> AlteredSet a
    go x Tip           = Inserted (singleton x)
    go x (Bin _ y l r) = case compare x y of
        LT -> case go x l of
            Deleted d           -> Deleted (balanceR y d r)
            Inserted i          -> Inserted (balanceL y i r)
        GT -> case go x r of
            Deleted d           -> Deleted (balanceL y l d)
            Inserted i          -> Inserted (balanceR y l i)
        EQ -> Deleted (glue l r)
#if __GLASGOW_HASKELL__
{-# INLINABLE alteredSet #-}
#else
{-# INLINE alteredSet #-}
#endif

{--------------------------------------------------------------------
  Subset
--------------------------------------------------------------------}
-- | /O(m*log(n\/m + 1)), m <= n/.
-- @(s1 \`isProperSubsetOf\` s2)@ indicates whether @s1@ is a
-- proper subset of @s2@.
--
-- @
-- s1 \`isProperSubsetOf\` s2 = s1 ``isSubsetOf`` s2 && s1 /= s2
-- @
isProperSubsetOf :: Ord a => Set a -> Set a -> Bool
isProperSubsetOf s1 s2
    = size s1 < size s2 && isSubsetOfSkipSize s1 s2
#if __GLASGOW_HASKELL__
{-# INLINABLE isProperSubsetOf #-}
#endif

isProperSubsetOfNE :: Ord a => NonEmptySet a -> NonEmptySet a -> Bool
isProperSubsetOfNE s1 s2
    = sizeNE s1 < sizeNE s2 && isSubsetOfSkipSizeNE s1 (NE s2)
#if __GLASGOW_HASKELL__
{-# INLINABLE isProperSubsetOfNE #-}
#endif

-- | /O(m*log(n\/m + 1)), m <= n/.
-- @(s1 \`isSubsetOf\` s2)@ indicates whether @s1@ is a subset of @s2@.
--
-- @
-- s1 \`isSubsetOf\` s2 = all (``member`` s2) s1
-- s1 \`isSubsetOf\` s2 = null (s1 ``difference`` s2)
-- s1 \`isSubsetOf\` s2 = s1 ``union`` s2 == s2
-- s1 \`isSubsetOf\` s2 = s1 ``intersection`` s2 == s1
-- @
isSubsetOf :: Ord a => Set a -> Set a -> Bool
isSubsetOf t1 t2
  = size t1 <= size t2 && isSubsetOfSkipSize t1 t2
#if __GLASGOW_HASKELL__
{-# INLINABLE isSubsetOf #-}
#endif

isSubsetOfNE :: Ord a => NonEmptySet a -> NonEmptySet a -> Bool
isSubsetOfNE t1 t2
  = sizeNE t1 <= sizeNE t2 && isSubsetOfSkipSizeNE t1 (NE t2)
#if __GLASGOW_HASKELL__
{-# INLINABLE isSubsetOfNE #-}
#endif

-- Test whether a set is a subset of another without the *initial*
-- size test.
--
-- This function is structured very much like `difference`, `union`,
-- and `intersection`. Whereas the bounds proofs for those in Blelloch
-- et al needed to accound for both "split work" and "merge work", we
-- only have to worry about split work here, which is the same as in
-- those functions.
isSubsetOfSkipSize :: Ord a => Set a -> Set a -> Bool
isSubsetOfSkipSize Tip _ = True
isSubsetOfSkipSize _ Tip = False
isSubsetOfSkipSize (NE ne) t = isSubsetOfSkipSizeNE ne t

-- Skip the final split when we hit a singleton.
isSubsetOfSkipSizeNE :: Ord a => NonEmptySet a -> Set a -> Bool
isSubsetOfSkipSizeNE (Bin' 1 x _ _) t = member x t
isSubsetOfSkipSizeNE (Bin' _ x l r) t
  = found &&
    -- Cheap size checks can sometimes save expensive recursive calls when the
    -- result will be False. Suppose we check whether [1..10] (with root 4) is
    -- a subset of [0..9]. After the first split, we have to check if [1..3] is
    -- a subset of [0..3] and if [5..10] is a subset of [5..9]. But we can bail
    -- immediately because size [5..10] > size [5..9].
    --
    -- Why not just call `isSubsetOf` on each side to do the size checks?
    -- Because that could make a recursive call on the left even though the
    -- size check would fail on the right. In principle, we could take this to
    -- extremes by maintaining a queue of pairs of sets to be checked, working
    -- through the tree level-wise. But that would impose higher administrative
    -- costs without obvious benefits. It might be worth considering if we find
    -- a way to use it to tighten the bounds in some useful/comprehensible way.
    size l <= size lt && size r <= size gt &&
    isSubsetOfSkipSize l lt && isSubsetOfSkipSize r gt
  where
    (lt,found,gt) = splitMember x t
#if __GLASGOW_HASKELL__
{-# INLINABLE isSubsetOfSkipSize #-}
{-# INLINABLE isSubsetOfSkipSizeNE #-}
#endif

{--------------------------------------------------------------------
  Disjoint
--------------------------------------------------------------------}
-- | /O(m*log(n\/m + 1)), m <= n/. Check whether two sets are disjoint
-- (i.e., their intersection is empty).
--
-- > disjoint (fromList [2,4,6])   (fromList [1,3])     == True
-- > disjoint (fromList [2,4,6,8]) (fromList [2,3,5,7]) == False
-- > disjoint (fromList [1,2])     (fromList [1,2,3,4]) == False
-- > disjoint (fromList [])        (fromList [])        == True
--
-- @
-- xs ``disjoint`` ys = null (xs ``intersection`` ys)
-- @
--
-- @since 0.5.11

disjoint :: Ord a => Set a -> Set a -> Bool
disjoint Tip _ = True
disjoint _ Tip = True
disjoint (NE ne) t = disjointNEX ne t

disjointNE :: Ord a => NonEmptySet a -> NonEmptySet a -> Bool
disjointNE ne0 ne1 = disjointNEX ne0 $ NE ne1

-- Avoid a split for the singleton case.
disjointNEX :: Ord a => NonEmptySet a -> Set a -> Bool
disjointNEX (Bin' 1 x _ _) t = x `notMember` t
disjointNEX (Bin' _ x l r) t
  -- Analogous implementation to `subsetOfX`
  = not found && disjoint l lt && disjoint r gt
  where
    (lt,found,gt) = splitMember x t

{--------------------------------------------------------------------
  Minimal, Maximal
--------------------------------------------------------------------}

-- We perform call-pattern specialization manually on lookupMin
-- and lookupMax. Otherwise, GHC doesn't seem to do it, which is
-- unfortunate if, for example, someone uses findMin or findMax.

lookupMinSure :: a -> Set a -> a
lookupMinSure x Tip = x
lookupMinSure _ (NE ne) = lookupMinNE ne

-- | /O(log n)/. The minimal element of a set.
--
-- @since 0.5.9

lookupMin :: Set a -> Maybe a
lookupMin Tip = Nothing
lookupMin (NE (Bin' _ x l _)) = Just $! lookupMinSure x l

lookupMinNE :: NonEmptySet a -> a
lookupMinNE (Bin' _ x l _) = lookupMinSure x l

-- | /O(log n)/. The minimal element of a set.
findMin :: Set a -> a
findMin t
  | Just r <- lookupMin t = r
  | otherwise = error "Set.findMin: empty set has no minimal element"

lookupMaxSure :: a -> Set a -> a
lookupMaxSure x Tip = x
lookupMaxSure _ (NE (Bin' _ x _ r)) = lookupMaxSure x r

-- | /O(log n)/. The maximal element of a set.
--
-- @since 0.5.9

lookupMax :: Set a -> Maybe a
lookupMax Tip = Nothing
lookupMax (NE (Bin' _ x _ r)) = Just $! lookupMaxSure x r

lookupMaxNE :: NonEmptySet a -> a
lookupMaxNE (Bin' _ x l _) = lookupMaxSure x l

-- | /O(log n)/. The maximal element of a set.
findMax :: Set a -> a
findMax t
  | Just r <- lookupMax t = r
  | otherwise = error "Set.findMax: empty set has no maximal element"

-- | /O(log n)/. Delete the minimal element. Returns an empty set if the set is empty.
deleteMin :: Set a -> Set a
deleteMin (NE ne) = deleteMinNE ne
deleteMin Tip = Tip

deleteMinNE :: NonEmptySet a -> Set a
deleteMinNE (Bin' _ _ Tip r) = r
deleteMinNE (Bin' _ x (NE l) r) = balanceR x (deleteMinNE l) r

-- | /O(log n)/. Delete the maximal element. Returns an empty set if the set is empty.
deleteMax :: Set a -> Set a
deleteMax (NE ne) = deleteMaxNE ne
deleteMax Tip = Tip

deleteMaxNE :: NonEmptySet a -> Set a
deleteMaxNE (Bin' _ _ l Tip) = l
deleteMaxNE (Bin' _ x l (NE r)) = balanceL x l (deleteMaxNE r)

{--------------------------------------------------------------------
  Union.
--------------------------------------------------------------------}
-- | The union of the sets in a Foldable structure : (@'unions' == 'foldl' 'union' 'empty'@).
unions :: (Foldable f, Ord a) => f (Set a) -> Set a
unions = Foldable.foldl' union empty
#if __GLASGOW_HASKELL__
{-# INLINABLE unions #-}
#endif

-- | /O(m*log(n\/m + 1)), m <= n/. The union of two sets, preferring the first set when
-- equal elements are encountered.
union :: Ord a => Set a -> Set a -> Set a
union t1 Tip  = t1
union t1 (NE (Bin' 1 x _ _)) = insertR x t1
union (NE (Bin' 1 x _ _)) t2 = insert x t2
union Tip t2  = t2
union t1@(NE (Bin' _ x l1 r1)) t2 = case splitS x t2 of
  (l2 :*: r2)
    | l1l2 `ptrEq` l1 && r1r2 `ptrEq` r1 -> t1
    | otherwise -> link x l1l2 r1r2
    where !l1l2 = union l1 l2
          !r1r2 = union r1 r2
#if __GLASGOW_HASKELL__
{-# INLINABLE union #-}
#endif

unionNE :: Ord a => NonEmptySet a -> NonEmptySet a -> NonEmptySet a
unionNE t1 (Bin' _ x Tip Tip) = insertRNE x t1
unionNE (Bin' _ x Tip Tip) t2 = insertNE x t2
unionNE t1@(Bin' _ x l1 r1) t2 = case splitS x (NE t2) of
  (l2 :*: r2)
    | l1l2 `ptrEq` l1 && r1r2 `ptrEq` r1 -> t1
    | otherwise -> linkNE x l1l2 r1r2
    where !l1l2 = union l1 l2
          !r1r2 = union r1 r2
#if __GLASGOW_HASKELL__
{-# INLINABLE unionNE #-}
#endif


{--------------------------------------------------------------------
  Difference
--------------------------------------------------------------------}
-- | /O(m*log(n\/m + 1)), m <= n/. Difference of two sets.
difference :: Ord a => Set a -> Set a -> Set a
difference Tip _   = Tip
difference t1 Tip  = t1
difference t1 (NE t2) = differenceNE' t1 t2

differenceNE :: Ord a => NonEmptySet a -> NonEmptySet a -> Set a
differenceNE t1 t2 = differenceNE' (NE t1) t2

differenceNE' :: Ord a => Set a -> NonEmptySet a -> Set a
differenceNE' t1 (Bin' _ x l2 r2) = case splitS x t1 of
   (l1 :*: r1)
     | size l1l2 + size r1r2 == size t1 -> t1
     | otherwise -> merge l1l2 r1r2
     where !l1l2 = difference l1 l2
           !r1r2 = difference r1 r2

#if __GLASGOW_HASKELL__
{-# INLINABLE difference #-}
{-# INLINABLE differenceNE #-}
#endif

{--------------------------------------------------------------------
  Intersection
--------------------------------------------------------------------}
-- | /O(m*log(n\/m + 1)), m <= n/. The intersection of two sets.
-- Elements of the result come from the first set, so for example
--
-- > import qualified Data.Set as S
-- > data AB = A | B deriving Show
-- > instance Ord AB where compare _ _ = EQ
-- > instance Eq AB where _ == _ = True
-- > main = print (S.singleton A `S.intersection` S.singleton B,
-- >               S.singleton B `S.intersection` S.singleton A)
--
-- prints @(fromList [A],fromList [B])@.
intersection :: Ord a => Set a -> Set a -> Set a
intersection Tip _ = Tip
intersection _ Tip = Tip
intersection t1@(NE (Bin' _ x l1 r1)) t2
  | b = if l1l2 `ptrEq` l1 && r1r2 `ptrEq` r1
        then t1
        else link x l1l2 r1r2
  | otherwise = merge l1l2 r1r2
  where
    !(l2, b, r2) = splitMember x t2
    !l1l2 = intersection l1 l2
    !r1r2 = intersection r1 r2
#if __GLASGOW_HASKELL__
{-# INLINABLE intersection #-}
#endif

intersectionNE :: Ord a => NonEmptySet a -> NonEmptySet a -> Set a
intersectionNE t1@(Bin' _ x l1 r1) t2
  | b = if l1l2 `ptrEq` l1 && r1r2 `ptrEq` r1
        then NE t1
        else link x l1l2 r1r2
  | otherwise = merge l1l2 r1r2
  where
    !(l2, b, r2) = splitMemberNE x t2
    !l1l2 = intersection l1 l2
    !r1r2 = intersection r1 r2
#if __GLASGOW_HASKELL__
{-# INLINABLE intersectionNE #-}
#endif

{--------------------------------------------------------------------
  Filter and partition
--------------------------------------------------------------------}
-- | /O(n)/. Filter all elements that satisfy the predicate.
filter :: (a -> Bool) -> Set a -> Set a
filter _ Tip = Tip
filter p (NE ne) = filterNE p ne

filterNE :: (a -> Bool) -> NonEmptySet a -> Set a
filterNE p t@(Bin' _ x l r)
    | p x = if l `ptrEq` l' && r `ptrEq` r'
            then NE t
            else link x l' r'
    | otherwise = merge l' r'
    where
      !l' = filter p l
      !r' = filter p r

-- | /O(n)/. Partition the set into two sets, one with all elements that satisfy
-- the predicate and one with all elements that don't satisfy the predicate.
-- See also 'split'.
partition :: (a -> Bool) -> Set a -> (Set a, Set a)
partition p0 t0 = toPair $ partitionS p0 t0

partitionNE :: (a -> Bool) -> NonEmptySet a -> (Set a, Set a)
partitionNE p0 t0 = toPair $ partitionSNE p0 t0

partitionS :: (a -> Bool) -> Set a -> StrictPair (Set a) (Set a)
partitionS _ Tip = Tip :*: Tip
partitionS p (NE ne) = partitionSNE p ne

partitionSNE :: (a -> Bool) -> NonEmptySet a -> StrictPair (Set a) (Set a)
partitionSNE p t@(Bin' _ x l r) = case partitionS p l :*: partitionS p r of
  (l1 :*: l2) :*: (r1 :*: r2)
    | p x       -> (NE $ if l1 `ptrEq` l && r1 `ptrEq` r
                    then t
                    else linkNE x l1 r1) :*: merge l2 r2
    | otherwise -> merge l1 r1 :*:
                   (NE $ if l2 `ptrEq` l && r2 `ptrEq` r
                    then t
                    else linkNE x l2 r2)

{----------------------------------------------------------------------
  Map
----------------------------------------------------------------------}

-- | /O(n*log n)/.
-- @'map' f s@ is the set obtained by applying @f@ to each element of @s@.
--
-- It's worth noting that the size of the result may be smaller if,
-- for some @(x,y)@, @x \/= y && f x == f y@

map :: Ord b => (a->b) -> Set a -> Set b
map f = fromList . List.map f . toList
#if __GLASGOW_HASKELL__
{-# INLINABLE map #-}
#endif

-- | /O(n)/. The
--
-- @'mapMonotonic' f s == 'map' f s@, but works only when @f@ is strictly increasing.
-- /The precondition is not checked./
-- Semi-formally, we have:
--
-- > and [x < y ==> f x < f y | x <- ls, y <- ls]
-- >                     ==> mapMonotonic f s == map f s
-- >     where ls = toList s

mapMonotonic :: (a -> b) -> Set a -> Set b
mapMonotonic _ Tip = Tip
mapMonotonic p (NE ne) = NE $ mapMonotonicNE p ne

mapMonotonicNE :: (a -> b) -> NonEmptySet a -> NonEmptySet b
mapMonotonicNE f (Bin' sz x l r) = Bin' sz (f x) (mapMonotonic f l) (mapMonotonic f r)

{--------------------------------------------------------------------
  Fold
--------------------------------------------------------------------}
-- | /O(n)/. Fold the elements in the set using the given right-associative
-- binary operator. This function is an equivalent of 'foldr' and is present
-- for compatibility only.
--
-- /Please note that fold will be deprecated in the future and removed./
fold :: (a -> b -> b) -> b -> Set a -> b
fold = foldr
{-# INLINE fold #-}

-- | /O(n)/. Fold the elements in the set using the given right-associative
-- binary operator, such that @'foldr' f z == 'Prelude.foldr' f z . 'toAscList'@.
--
-- For example,
--
-- > toAscList set = foldr (:) [] set
foldr :: (a -> b -> b) -> b -> Set a -> b
foldr f z = go z
  where
    go z' Tip           = z'
    go z' (NE (Bin' _ x l r)) = go (f x (go z' r)) l
{-# INLINE foldr #-}

foldr1 :: (b -> b -> b) -> NonEmptySet b -> b
foldr1 f = go
  where
    go (Bin' _ x l Tip) = foldr f x l
    go (Bin' _ x l (NE r)) = foldr f (f x (go r)) l
{-# INLINE foldr1 #-}

-- | /O(n)/. A strict version of 'foldr'. Each application of the operator is
-- evaluated before using the result in the next application. This
-- function is strict in the starting value.
foldr' :: (a -> b -> b) -> b -> Set a -> b
foldr' f z = go z
  where
    go !z' Tip           = z'
    go z' (NE (Bin' _ x l r)) = go (f x (go z' r)) l
{-# INLINE foldr' #-}

foldr1' :: (b -> b -> b) -> NonEmptySet b -> b
foldr1' f = go
  where
    go (Bin' _ x l Tip) = foldr' f x l
    go (Bin' _ x l (NE r)) = foldr' f (f x (go r)) l
{-# INLINE foldr1' #-}

-- | /O(n)/. Fold the elements in the set using the given left-associative
-- binary operator, such that @'foldl' f z == 'Prelude.foldl' f z . 'toAscList'@.
--
-- For example,
--
-- > toDescList set = foldl (flip (:)) [] set
foldl :: (a -> b -> a) -> a -> Set b -> a
foldl f z = go z
  where
    go z' Tip           = z'
    go z' (NE (Bin' _ x l r)) = go (f (go z' l) x) r
{-# INLINE foldl #-}

foldl1 :: (b -> b -> b) -> NonEmptySet b -> b
foldl1 f = go
  where
    go (Bin' _ x Tip r) = foldl f x r
    go (Bin' _ x (NE l) r) = foldl f (f (go l) x) r
{-# INLINE foldl1 #-}

-- | /O(n)/. A strict version of 'foldl'. Each application of the operator is
-- evaluated before using the result in the next application. This
-- function is strict in the starting value.
foldl' :: (a -> b -> a) -> a -> Set b -> a
foldl' f z = go z
  where
    go !z' Tip           = z'
    go z' (NE (Bin' _ x l r)) = go (f (go z' l) x) r
{-# INLINE foldl' #-}

foldl1' :: (b -> b -> b) -> NonEmptySet b -> b
foldl1' f = go
  where
    go (Bin' _ x Tip r) = foldl' f x r
    go (Bin' _ x (NE l) r) = foldl' f (f (go l) x) r
{-# INLINE foldl1' #-}

{--------------------------------------------------------------------
  List variations
--------------------------------------------------------------------}
-- | /O(n)/. An alias of 'toAscList'. The elements of a set in ascending order.
-- Subject to list fusion.
elems :: Set a -> [a]
elems = toAscList

#if MIN_VERSION_base(4,9,0)
elemsNE :: NonEmptySet a -> NEL.NonEmpty a
elemsNE = toAscListNE
#endif

{--------------------------------------------------------------------
  Lists
--------------------------------------------------------------------}
#if __GLASGOW_HASKELL__ >= 708
-- | @since 0.5.6.2
instance (Ord a) => GHCExts.IsList (Set a) where
  type Item (Set a) = a
  fromList = fromList
  toList   = toList
#endif

-- | /O(n)/. Convert the set to a list of elements. Subject to list fusion.
toList :: Set a -> [a]
toList = toAscList

#if MIN_VERSION_base(4,9,0)
toListNE :: NonEmptySet a -> NEL.NonEmpty a
toListNE = toAscListNE
#endif

-- | /O(n)/. Convert the set to an ascending list of elements. Subject to list fusion.
toAscList :: Set a -> [a]
toAscList = foldr (:) []

#if MIN_VERSION_base(4,9,0)
toAscListNE :: NonEmptySet a -> NEL.NonEmpty a
toAscListNE = foldr1 (<>) . mapMonotonicNE pure
#endif

-- | /O(n)/. Convert the set to a descending list of elements. Subject to list
-- fusion.
toDescList :: Set a -> [a]
toDescList = foldl (flip (:)) []

#if MIN_VERSION_base(4,9,0)
toDescListNE :: NonEmptySet a -> NEL.NonEmpty a
toDescListNE = foldl1 (<>) . mapMonotonicNE pure
#endif

-- List fusion for the list generating functions.
#if __GLASGOW_HASKELL__
-- The foldrFB and foldlFB are foldr and foldl equivalents, used for list fusion.
-- They are important to convert unfused to{Asc,Desc}List back, see mapFB in prelude.
foldrFB :: (a -> b -> b) -> b -> Set a -> b
foldrFB = foldr
{-# INLINE[0] foldrFB #-}
foldlFB :: (a -> b -> a) -> a -> Set b -> a
foldlFB = foldl
{-# INLINE[0] foldlFB #-}

-- Inline elems and toList, so that we need to fuse only toAscList.
{-# INLINE elems #-}
{-# INLINE toList #-}

-- The fusion is enabled up to phase 2 included. If it does not succeed,
-- convert in phase 1 the expanded to{Asc,Desc}List calls back to
-- to{Asc,Desc}List.  In phase 0, we inline fold{lr}FB (which were used in
-- a list fusion, otherwise it would go away in phase 1), and let compiler do
-- whatever it wants with to{Asc,Desc}List -- it was forbidden to inline it
-- before phase 0, otherwise the fusion rules would not fire at all.
{-# NOINLINE[0] toAscList #-}
{-# NOINLINE[0] toDescList #-}
{-# RULES "Set.toAscList" [~1] forall s . toAscList s = build (\c n -> foldrFB c n s) #-}
{-# RULES "Set.toAscListBack" [1] foldrFB (:) [] = toAscList #-}
{-# RULES "Set.toDescList" [~1] forall s . toDescList s = build (\c n -> foldlFB (\xs x -> c x xs) n s) #-}
{-# RULES "Set.toDescListBack" [1] foldlFB (\xs x -> x : xs) [] = toDescList #-}
#endif

-- | /O(n*log n)/. Create a set from a list of elements.
--
-- If the elements are ordered, a linear-time implementation is used,
-- with the performance equal to 'fromDistinctAscList'.

-- For some reason, when 'singleton' is used in fromList or in
-- create, it is not inlined, so we inline it manually.
fromList :: Ord a => [a] -> Set a
fromList [] = Tip
fromList (x : xs) = NE $ fromListNE' x xs
#if __GLASGOW_HASKELL__
{-# INLINABLE fromList #-}
#endif

#if MIN_VERSION_base(4,9,0)
fromListNE :: Ord a => NEL.NonEmpty a -> NonEmptySet a
fromListNE (x NEL.:| xs) = fromListNE' x xs
{-# INLINABLE fromListNE #-}
#endif

fromListNE' :: Ord a => a -> [a] -> NonEmptySet a
fromListNE' x [] = Bin' 1 x Tip Tip
fromListNE' x0 xs0
    | not_ordered x0 xs0 = fromList' (Bin' 1 x0 Tip Tip) xs0
    | otherwise = go (1::Int) (Bin' 1 x0 Tip Tip) xs0
  where
    not_ordered _ [] = False
    not_ordered x (y : _) = x >= y
    {-# INLINE not_ordered #-}

    fromList' t0 xs = Foldable.foldl' ins t0 xs
      where ins t x = insertNE x t

    go !_ t [] = t
    go _ t [x] = insertMaxNE x (NE t)
    go s l xs@(x : xss) | not_ordered x xss = fromList' l xs
                        | otherwise = case create s xss of
                            (r, ys, []) -> go (s `shiftL` 1) (linkNE x (NE l) r) ys
                            (r, _,  ys) -> fromList' (linkNE x (NE l) r) ys

    -- The create is returning a triple (tree, xs, ys). Both xs and ys
    -- represent not yet processed elements and only one of them can be nonempty.
    -- If ys is nonempty, the keys in ys are not ordered with respect to tree
    -- and must be inserted using fromList'. Otherwise the keys have been
    -- ordered so far.
    create !_ [] = (Tip, [], [])
    create s xs@(x : xss)
      | s == 1 = if not_ordered x xss then (NE $ Bin' 1 x Tip Tip, [], xss)
                                      else (NE $ Bin' 1 x Tip Tip, xss, [])
      | otherwise = case create (s `shiftR` 1) xs of
                      res@(_, [], _) -> res
                      (l, [y], zs) -> (insertMax y l, [], zs)
                      (l, ys@(y:yss), _) | not_ordered y yss -> (l, [], ys)
                                         | otherwise -> case create (s `shiftR` 1) yss of
                                                   (r, zs, ws) -> (link y l r, zs, ws)
#if __GLASGOW_HASKELL__
{-# INLINABLE fromListNE' #-}
#endif

{--------------------------------------------------------------------
  Building trees from ascending/descending lists can be done in linear time.

  Note that if [xs] is ascending that:
    fromAscList xs == fromList xs
--------------------------------------------------------------------}
-- | /O(n)/. Build a set from an ascending list in linear time.
-- /The precondition (input list is ascending) is not checked./
fromAscList :: Eq a => [a] -> Set a
fromAscList xs = fromDistinctAscList (combineEq xs)
#if __GLASGOW_HASKELL__
{-# INLINABLE fromAscList #-}
#endif

-- | /O(n)/. Build a set from a descending list in linear time.
-- /The precondition (input list is descending) is not checked./
--
-- @since 0.5.8
fromDescList :: Eq a => [a] -> Set a
fromDescList xs = fromDistinctDescList (combineEq xs)
#if __GLASGOW_HASKELL__
{-# INLINABLE fromDescList #-}
#endif

-- [combineEq xs] combines equal elements with [const] in an ordered list [xs]
--
-- TODO: combineEq allocates an intermediate list. It *should* be better to
-- make fromAscListBy and fromDescListBy the fundamental operations, and to
-- implement the rest using those.
combineEq :: Eq a => [a] -> [a]
combineEq [] = []
combineEq (x : xs) = combineEq' x xs
  where
    combineEq' z [] = [z]
    combineEq' z (y:ys)
      | z == y = combineEq' z ys
      | otherwise = z : combineEq' y ys

-- | /O(n)/. Build a set from an ascending list of distinct elements in linear time.
-- /The precondition (input list is strictly ascending) is not checked./

-- For some reason, when 'singleton' is used in fromDistinctAscList or in
-- create, it is not inlined, so we inline it manually.
fromDistinctAscList :: [a] -> Set a
fromDistinctAscList [] = Tip
fromDistinctAscList (x0 : xs0) = NE $ fromDistinctAscListNE' x0 xs0

#if MIN_VERSION_base(4,9,0)
fromDistinctAscListNE :: NEL.NonEmpty a -> NonEmptySet a
fromDistinctAscListNE (x NEL.:| xs) = fromDistinctAscListNE' x xs
#endif

fromDistinctAscListNE' :: a -> [a] -> NonEmptySet a
fromDistinctAscListNE' x0 xs0 = go (1::Int) (Bin' 1 x0 Tip Tip) xs0
  where
    go !_ t [] = t
    go s l (x : xs) = case create s xs of
                        (r :*: ys) -> let !t' = linkNE x (NE l) r
                                      in go (s `shiftL` 1) t' ys

    create !_ [] = (Tip :*: [])
    create s xs@(x : xs')
      | s == 1 = (NE (Bin' 1 x Tip Tip) :*: xs')
      | otherwise = case create (s `shiftR` 1) xs of
                      res@(_ :*: []) -> res
                      (l :*: (y:ys)) -> case create (s `shiftR` 1) ys of
                        (r :*: zs) -> (link y l r :*: zs)

-- | /O(n)/. Build a set from a descending list of distinct elements in linear time.
-- /The precondition (input list is strictly descending) is not checked./

-- For some reason, when 'singleton' is used in fromDistinctDescList or in
-- create, it is not inlined, so we inline it manually.
--
-- @since 0.5.8
fromDistinctDescList :: [a] -> Set a
fromDistinctDescList [] = Tip
fromDistinctDescList (x0 : xs0) = NE $ fromDistinctDescListNE' x0 xs0

#if MIN_VERSION_base(4,9,0)
fromDistinctDescListNE :: NEL.NonEmpty a -> NonEmptySet a
fromDistinctDescListNE (x NEL.:| xs) = fromDistinctDescListNE' x xs
#endif

fromDistinctDescListNE' :: a -> [a] -> NonEmptySet a
fromDistinctDescListNE' x0 xs0 = go (1::Int) (Bin' 1 x0 Tip Tip) xs0
  where
    go !_ t [] = t
    go s r (x : xs) = case create s xs of
                        (l :*: ys) -> let !t' = linkNE x l (NE r)
                                      in go (s `shiftL` 1) t' ys

    create !_ [] = (Tip :*: [])
    create s xs@(x : xs')
      | s == 1 = (NE (Bin' 1 x Tip Tip) :*: xs')
      | otherwise = case create (s `shiftR` 1) xs of
                      res@(_ :*: []) -> res
                      (r :*: (y:ys)) -> case create (s `shiftR` 1) ys of
                        (l :*: zs) -> (link y l r :*: zs)

{--------------------------------------------------------------------
  Eq converts the set to a list. In a lazy setting, this
  actually seems one of the faster methods to compare two trees
  and it is certainly the simplest :-)
--------------------------------------------------------------------}
instance Eq a => Eq (Set a) where
  t1 == t2  = (size t1 == size t2) && (toAscList t1 == toAscList t2)

{--------------------------------------------------------------------
  Ord
--------------------------------------------------------------------}

instance Ord a => Ord (Set a) where
    compare s1 s2 = compare (toAscList s1) (toAscList s2)

{--------------------------------------------------------------------
  Show
--------------------------------------------------------------------}
instance Show a => Show (Set a) where
  showsPrec p xs = showParen (p > 10) $
    showString "fromList " . shows (toList xs)

#if MIN_VERSION_base(4,9,0)
-- | @since 0.5.9
instance Eq1 Set where
    liftEq eq m n =
        size m == size n && liftEq eq (toList m) (toList n)

-- | @since 0.5.9
instance Ord1 Set where
    liftCompare cmp m n =
        liftCompare cmp (toList m) (toList n)

-- | @since 0.5.9
instance Show1 Set where
    liftShowsPrec sp sl d m =
        showsUnaryWith (liftShowsPrec sp sl) "fromList" d (toList m)
#endif

{--------------------------------------------------------------------
  Read
--------------------------------------------------------------------}
instance (Read a, Ord a) => Read (Set a) where
#ifdef __GLASGOW_HASKELL__
  readPrec = parens $ prec 10 $ do
    Ident "fromList" <- lexP
    xs <- readPrec
    return (fromList xs)

  readListPrec = readListPrecDefault
#else
  readsPrec p = readParen (p > 10) $ \ r -> do
    ("fromList",s) <- lex r
    (xs,t) <- reads s
    return (fromList xs,t)
#endif

{--------------------------------------------------------------------
  Typeable/Data
--------------------------------------------------------------------}

INSTANCE_TYPEABLE1(Set)

{--------------------------------------------------------------------
  NFData
--------------------------------------------------------------------}

instance NFData a => NFData (Set a) where
    rnf Tip           = ()
    rnf (NE (Bin' _ y l r)) = rnf y `seq` rnf l `seq` rnf r

{--------------------------------------------------------------------
  Split
--------------------------------------------------------------------}
-- | /O(log n)/. The expression (@'split' x set@) is a pair @(set1,set2)@
-- where @set1@ comprises the elements of @set@ less than @x@ and @set2@
-- comprises the elements of @set@ greater than @x@.
split :: Ord a => a -> Set a -> (Set a,Set a)
split x t = toPair $ splitS x t
{-# INLINABLE split #-}

splitNE :: Ord a => a -> NonEmptySet a -> (Set a,Set a)
splitNE x t = toPair $ splitSNE x t
{-# INLINABLE splitNE #-}

splitS :: Ord a => a -> Set a -> StrictPair (Set a) (Set a)
splitS _ Tip = (Tip :*: Tip)
splitS x (NE ne) = splitSNE x ne
{-# INLINABLE splitS #-}

splitSNE :: Ord a => a -> NonEmptySet a -> StrictPair (Set a) (Set a)
splitSNE x (Bin' _ y l r)
      = case compare x y of
          LT -> let (lt :*: gt) = splitS x l in (lt :*: link y gt r)
          GT -> let (lt :*: gt) = splitS x r in (link y l lt :*: gt)
          EQ -> (l :*: r)
{-# INLINABLE splitSNE #-}

-- | /O(log n)/. Performs a 'split' but also returns whether the pivot
-- element was found in the original set.
splitMember :: Ord a => a -> Set a -> (Set a,Bool,Set a)
splitMember _ Tip = (Tip, False, Tip)
splitMember x (NE ne) = splitMemberNE x ne
#if __GLASGOW_HASKELL__
{-# INLINABLE splitMember #-}
#endif

splitMemberNE :: Ord a => a -> NonEmptySet a -> (Set a, Bool, Set a)
splitMemberNE x (Bin' _ y l r)
   = case compare x y of
       LT -> let (lt, found, gt) = splitMember x l
                 !gt' = link y gt r
             in (lt, found, gt')
       GT -> let (lt, found, gt) = splitMember x r
                 !lt' = link y l lt
             in (lt', found, gt)
       EQ -> (l, True, r)
#if __GLASGOW_HASKELL__
{-# INLINABLE splitMemberNE #-}
#endif

{--------------------------------------------------------------------
  Indexing
--------------------------------------------------------------------}

-- | /O(log n)/. Return the /index/ of an element, which is its zero-based
-- index in the sorted sequence of elements. The index is a number from /0/ up
-- to, but not including, the 'size' of the set. Calls 'error' when the element
-- is not a 'member' of the set.
--
-- > findIndex 2 (fromList [5,3])    Error: element is not in the set
-- > findIndex 3 (fromList [5,3]) == 0
-- > findIndex 5 (fromList [5,3]) == 1
-- > findIndex 6 (fromList [5,3])    Error: element is not in the set
--
-- @since 0.5.4

-- See Note: Type of local 'go' function
findIndex :: Ord a => a -> Set a -> Int
findIndex = findIndexS 0
#if __GLASGOW_HASKELL__
{-# INLINABLE findIndex #-}
#endif

findIndexNE :: Ord a => a -> NonEmptySet a -> Int
findIndexNE = findIndexSNE 0
#if __GLASGOW_HASKELL__
{-# INLINABLE findIndexNE #-}
#endif

findIndexS :: Ord a => Int -> a -> Set a -> Int
findIndexS !_ !_ Tip  = error "Set.findIndex: element is not in the set"
findIndexS idx x (NE ne) = findIndexSNE idx x ne

findIndexSNE :: Ord a => Int -> a -> NonEmptySet a -> Int
findIndexSNE idx x (Bin' _ kx l r) = case compare x kx of
  LT -> findIndexS idx x l
  GT -> findIndexS (idx + size l + 1) x r
  EQ -> idx + size l

-- | /O(log n)/. Lookup the /index/ of an element, which is its zero-based index in
-- the sorted sequence of elements. The index is a number from /0/ up to, but not
-- including, the 'size' of the set.
--
-- > isJust   (lookupIndex 2 (fromList [5,3])) == False
-- > fromJust (lookupIndex 3 (fromList [5,3])) == 0
-- > fromJust (lookupIndex 5 (fromList [5,3])) == 1
-- > isJust   (lookupIndex 6 (fromList [5,3])) == False
--
-- @since 0.5.4

-- See Note: Type of local 'go' function
lookupIndex :: Ord a => a -> Set a -> Maybe Int
lookupIndex = lookupIndexS 0
#if __GLASGOW_HASKELL__
{-# INLINABLE lookupIndex #-}
#endif

lookupIndexNE :: Ord a => a -> NonEmptySet a -> Maybe Int
lookupIndexNE = lookupIndexSNE 0
#if __GLASGOW_HASKELL__
{-# INLINABLE lookupIndexNE #-}
#endif

lookupIndexS :: Ord a => Int -> a -> Set a -> Maybe Int
lookupIndexS !_ !_ Tip  = Nothing
lookupIndexS idx x (NE ne) = lookupIndexSNE idx x ne

lookupIndexSNE :: Ord a => Int -> a -> NonEmptySet a -> Maybe Int
lookupIndexSNE idx x (Bin' _ kx l r) = case compare x kx of
  LT -> lookupIndexS idx x l
  GT -> lookupIndexS (idx + size l + 1) x r
  EQ -> Just $! idx + size l

-- | /O(log n)/. Retrieve an element by its /index/, i.e. by its zero-based
-- index in the sorted sequence of elements. If the /index/ is out of range (less
-- than zero, greater or equal to 'size' of the set), 'error' is called.
--
-- > elemAt 0 (fromList [5,3]) == 3
-- > elemAt 1 (fromList [5,3]) == 5
-- > elemAt 2 (fromList [5,3])    Error: index out of range
--
-- @since 0.5.4

elemAt :: Int -> Set a -> a
elemAt !_ Tip = error "Set.elemAt: index out of range"
elemAt i (NE ne) = elemAtNE i ne

elemAtNE :: Int -> NonEmptySet a -> a
elemAtNE i (Bin' _ x l r)
  = case compare i sizeL of
      LT -> elemAt i l
      GT -> elemAt (i-sizeL-1) r
      EQ -> x
  where
    sizeL = size l

-- | /O(log n)/. Delete the element at /index/, i.e. by its zero-based index in
-- the sorted sequence of elements. If the /index/ is out of range (less than zero,
-- greater or equal to 'size' of the set), 'error' is called.
--
-- > deleteAt 0    (fromList [5,3]) == singleton 5
-- > deleteAt 1    (fromList [5,3]) == singleton 3
-- > deleteAt 2    (fromList [5,3])    Error: index out of range
-- > deleteAt (-1) (fromList [5,3])    Error: index out of range
--
-- @since 0.5.4

deleteAt :: Int -> Set a -> Set a
deleteAt !_ Tip = error "Set.deleteAt: index out of range"
deleteAt i (NE ne) = deleteAtNE i ne

deleteAtNE :: Int -> NonEmptySet a -> Set a
deleteAtNE !i (Bin' _ x l r) = case compare i sizeL of
    LT -> balanceR x (deleteAt i l) r
    GT -> balanceL x l (deleteAt (i-sizeL-1) r)
    EQ -> glue l r
    where
      sizeL = size l

-- | Take a given number of elements in order, beginning
-- with the smallest ones.
--
-- @
-- take n = 'fromDistinctAscList' . 'Prelude.take' n . 'toAscList'
-- @
--
-- @since 0.5.8
take :: Int -> Set a -> Set a
take i m | i >= size m = m
take i0 m0 = takeS i0 m0

takeNE :: Int -> NonEmptySet a -> Set a
takeNE i m | i >= sizeNE m = NE m
takeNE i !_ | i <= 0 = Tip
takeNE i0 m0 = takeSNE i0 m0

takeS :: Int -> Set a -> Set a
takeS i !_ | i <= 0 = Tip
takeS !_ Tip = Tip
takeS i (NE ne) = takeSNE i ne

takeSNE :: Int -> NonEmptySet a -> Set a
takeSNE i (Bin' _ x l r) =
  case compare i sizeL of
    LT -> takeS i l
    GT -> link x l (takeS (i - sizeL - 1) r)
    EQ -> l
  where sizeL = size l

-- | Drop a given number of elements in order, beginning
-- with the smallest ones.
--
-- @
-- drop n = 'fromDistinctAscList' . 'Prelude.drop' n . 'toAscList'
-- @
--
-- @since 0.5.8
drop :: Int -> Set a -> Set a
drop i m | i >= size m = Tip
drop i0 m0 = dropS i0 m0

dropNE :: Int -> NonEmptySet a -> Set a
dropNE i m | i >= sizeNE m = Tip
dropNE i m | i <= 0 = NE m
dropNE i0 m0 = dropSNE i0 m0

dropS :: Int -> Set a -> Set a
dropS i m | i <= 0 = m
dropS !_ Tip = Tip
dropS i (NE ne) = dropSNE i ne

dropSNE :: Int -> NonEmptySet a -> Set a
dropSNE i (Bin' _ x l r) =
  case compare i sizeL of
    LT -> link x (dropS i l) r
    GT -> dropS (i - sizeL - 1) r
    EQ -> insertMin x r
  where sizeL = size l

-- | /O(log n)/. Split a set at a particular index.
--
-- @
-- splitAt !n !xs = ('take' n xs, 'drop' n xs)
-- @
splitAt :: Int -> Set a -> (Set a, Set a)
splitAt i0 m0
  | i0 >= size m0 = (m0, Tip)
  | otherwise = toPair $ splitAtS i0 m0

splitAtNE :: Int -> NonEmptySet a -> (Set a, Set a)
splitAtNE i0 m0
  | i0 >= sizeNE m0 = (NE m0, Tip)
  | i0 <= 0 = (Tip, NE m0)
  | otherwise = toPair $ splitAtSNE i0 m0

splitAtS :: Int -> Set a -> StrictPair (Set a) (Set a)
splitAtS i m | i <= 0 = Tip :*: m
splitAtS !_ Tip = Tip :*: Tip
splitAtS i (NE ne) = splitAtSNE i ne

splitAtSNE :: Int -> NonEmptySet a -> StrictPair (Set a) (Set a)
splitAtSNE i (Bin' _ x l r)
  = case compare i sizeL of
      LT -> case splitAtS i l of
              ll :*: lr -> ll :*: link x lr r
      GT -> case splitAtS (i - sizeL - 1) r of
              rl :*: rr -> link x l rl :*: rr
      EQ -> l :*: insertMin x r
  where sizeL = size l

-- | /O(log n)/. Take while a predicate on the elements holds.
-- The user is responsible for ensuring that for all elements @j@ and @k@ in the set,
-- @j \< k ==\> p j \>= p k@. See note at 'spanAntitone'.
--
-- @
-- takeWhileAntitone p = 'fromDistinctAscList' . 'Data.List.takeWhile' p . 'toList'
-- takeWhileAntitone p = 'filter' p
-- @
--
-- @since 0.5.8

takeWhileAntitone :: (a -> Bool) -> Set a -> Set a
takeWhileAntitone _ Tip = Tip
takeWhileAntitone p (NE ne) = takeWhileAntitoneNE p ne

takeWhileAntitoneNE :: (a -> Bool) -> NonEmptySet a -> Set a
takeWhileAntitoneNE p (Bin' _ x l r)
  | p x = link x l (takeWhileAntitone p r)
  | otherwise = takeWhileAntitone p l

-- | /O(log n)/. Drop while a predicate on the elements holds.
-- The user is responsible for ensuring that for all elements @j@ and @k@ in the set,
-- @j \< k ==\> p j \>= p k@. See note at 'spanAntitone'.
--
-- @
-- dropWhileAntitone p = 'fromDistinctAscList' . 'Data.List.dropWhile' p . 'toList'
-- dropWhileAntitone p = 'filter' (not . p)
-- @
--
-- @since 0.5.8

dropWhileAntitone :: (a -> Bool) -> Set a -> Set a
dropWhileAntitone _ Tip = Tip
dropWhileAntitone p (NE ne) = dropWhileAntitoneNE p ne

dropWhileAntitoneNE :: (a -> Bool) -> NonEmptySet a -> Set a
dropWhileAntitoneNE p (Bin' _ x l r)
  | p x = dropWhileAntitone p r
  | otherwise = link x (dropWhileAntitone p l) r

-- | /O(log n)/. Divide a set at the point where a predicate on the elements stops holding.
-- The user is responsible for ensuring that for all elements @j@ and @k@ in the set,
-- @j \< k ==\> p j \>= p k@.
--
-- @
-- spanAntitone p xs = ('takeWhileAntitone' p xs, 'dropWhileAntitone' p xs)
-- spanAntitone p xs = partition p xs
-- @
--
-- Note: if @p@ is not actually antitone, then @spanAntitone@ will split the set
-- at some /unspecified/ point where the predicate switches from holding to not
-- holding (where the predicate is seen to hold before the first element and to fail
-- after the last element).
--
-- @since 0.5.8

spanAntitone :: (a -> Bool) -> Set a -> (Set a, Set a)
spanAntitone p m = toPair $ spanAntitoneS p m

spanAntitoneNE :: (a -> Bool) -> NonEmptySet a -> (Set a, Set a)
spanAntitoneNE p m = toPair $ spanAntitoneSNE p m

spanAntitoneS :: (a -> Bool) -> Set a -> StrictPair (Set a) (Set a)
spanAntitoneS _ Tip = Tip :*: Tip
spanAntitoneS p (NE ne) = spanAntitoneSNE p ne

spanAntitoneSNE :: (a -> Bool) -> NonEmptySet a -> StrictPair (Set a) (Set a)
spanAntitoneSNE p (Bin' _ x l r)
  | p x = let u :*: v = spanAntitoneS p r in link x l u :*: v
  | otherwise = let u :*: v = spanAntitoneS p l in u :*: link x v r


{--------------------------------------------------------------------
  Utility functions that maintain the balance properties of the tree.
  All constructors assume that all values in [l] < [x] and all values
  in [r] > [x], and that [l] and [r] are valid trees.

  In order of sophistication:
    [NE sz x l r]    The type constructor.
    [bin x l r]       Maintains the correct size, assumes that both [l]
                      and [r] are balanced with respect to each other.
    [balance x l r]   Restores the balance and size.
                      Assumes that the original tree was balanced and
                      that [l] or [r] has changed by at most one element.
    [link x l r]      Restores balance and size.

  Furthermore, we can construct a new tree from two trees. Both operations
  assume that all values in [l] < all values in [r] and that [l] and [r]
  are valid:
    [glue l r]        Glues [l] and [r] together. Assumes that [l] and
                      [r] are already balanced with respect to each other.
    [merge l r]       Merges two trees and restores balance.
--------------------------------------------------------------------}

{--------------------------------------------------------------------
  Link
--------------------------------------------------------------------}

link :: a -> Set a -> Set a -> Set a
link x l r = NE $ linkNE x l r

linkNE :: a -> Set a -> Set a -> NonEmptySet a
linkNE x Tip r  = insertMinNE x r
linkNE x l Tip  = insertMaxNE x l
linkNE x (NE l) (NE r) = linkNENE x l r

linkXNE :: a -> Set a -> NonEmptySet a -> NonEmptySet a
linkXNE x Tip r  = insertMinNE x (NE r)
linkXNE x (NE l) r = linkNENE x l r

linkNEX :: a -> NonEmptySet a -> Set a -> NonEmptySet a
linkNEX x l Tip  = insertMaxNE x (NE l)
linkNEX x l (NE r) = linkNENE x l r

linkNENE :: a -> NonEmptySet a -> NonEmptySet a -> NonEmptySet a
linkNENE x l@(Bin' sizeL y ly ry) r@(Bin' sizeR z lz rz)
  | delta*sizeL < sizeR  = balanceLNE z (linkNEX x l lz) rz
  | delta*sizeR < sizeL  = balanceRNE y ly (linkXNE x ry r)
  | otherwise            = binNE x (NE l) (NE r)


-- insertMin and insertMax don't perform potentially expensive comparisons.
insertMax, insertMin :: a -> Set a -> Set a
insertMaxNE, insertMinNE :: a -> Set a -> NonEmptySet a

insertMax x t = NE $ insertMaxNE x t
insertMaxNE x t
  = case t of
      Tip -> singletonNE x
      NE (Bin' _ y l r)
          -> balanceRNE y l (insertMaxNE x r)

insertMin x t = NE $ insertMinNE x t
insertMinNE x t
  = case t of
      Tip -> singletonNE x
      NE (Bin' _ y l r)
          -> balanceLNE y (insertMinNE x l) r

{--------------------------------------------------------------------
  [merge l r]: merges two trees.
--------------------------------------------------------------------}
merge :: Set a -> Set a -> Set a
merge Tip r   = r
merge l Tip   = l
merge (NE l) (NE r) = NE $ mergeNE l r

mergeXNE :: Set a -> NonEmptySet a -> NonEmptySet a
mergeXNE Tip r = r
mergeXNE (NE l) r = mergeNE l r

mergeNEX :: NonEmptySet a -> Set a -> NonEmptySet a
mergeNEX l Tip = l
mergeNEX l (NE r) = mergeNE l r

mergeNE :: NonEmptySet a -> NonEmptySet a -> NonEmptySet a
mergeNE l@(Bin' sizeL x lx rx) r@(Bin' sizeR y ly ry)
  | delta*sizeL < sizeR = balanceLNE y (mergeNEX l ly) ry
  | delta*sizeR < sizeL = balanceRNE x lx (mergeXNE rx r)
  | otherwise           = glueNE l r

{--------------------------------------------------------------------
  [glue l r]: glues two trees together.
  Assumes that [l] and [r] are already balanced with respect to each other.
--------------------------------------------------------------------}
glue :: Set a -> Set a -> Set a
glue Tip r = r
glue l Tip = l
glue (NE l) (NE r) = NE $ glueNE l r

glueNE :: NonEmptySet a -> NonEmptySet a -> NonEmptySet a
glueNE l@(Bin' sl xl ll lr) r@(Bin' sr xr rl rr)
  | sl > sr = let !(m :*: l') = maxViewSure xl ll lr in balanceRNE m l' r
  | otherwise = let !(m :*: r') = minViewSure xr rl rr in balanceLNE m l r'

-- | /O(log n)/. Delete and find the minimal element.
--
-- > deleteFindMin set = (findMin set, deleteMin set)

deleteFindMin :: Set a -> (a,Set a)
deleteFindMin t
  | Just r <- minView t = r
  | otherwise = (error "Set.deleteFindMin: can not return the minimal element of an empty set", Tip)

-- | /O(log n)/. Delete and find the maximal element.
--
-- > deleteFindMax set = (findMax set, deleteMax set)
deleteFindMax :: Set a -> (a,Set a)
deleteFindMax t
  | Just r <- maxView t = r
  | otherwise = (error "Set.deleteFindMax: can not return the maximal element of an empty set", Tip)

minViewSure :: a -> Set a -> Set a -> StrictPair a (Set a)
minViewSure = go
  where
    go x Tip r = x :*: r
    go x (NE (Bin' _ xl ll lr)) r =
      case go xl ll lr of
        xm :*: l' -> xm :*: balanceR x l' r

-- | /O(log n)/. Retrieves the minimal key of the set, and the set
-- stripped of that element, or 'Nothing' if passed an empty set.
minView :: Set a -> Maybe (a, Set a)
minView Tip = Nothing
minView (NE ne) = Just $! minViewNE ne

minViewNE :: NonEmptySet a -> (a, Set a)
minViewNE (Bin' _ x l r) = toPair $ minViewSure x l r

maxViewSure :: a -> Set a -> Set a -> StrictPair a (Set a)
maxViewSure = go
  where
    go x l Tip = x :*: l
    go x l (NE (Bin' _ xr rl rr)) =
      case go xr rl rr of
        xm :*: r' -> xm :*: balanceL x l r'

-- | /O(log n)/. Retrieves the maximal key of the set, and the set
-- stripped of that element, or 'Nothing' if passed an empty set.
maxView :: Set a -> Maybe (a, Set a)
maxView Tip = Nothing
maxView (NE ne) = Just $! maxViewNE ne

maxViewNE :: NonEmptySet a -> (a, Set a)
maxViewNE (Bin' _ x l r) = toPair $ maxViewSure x l r

{--------------------------------------------------------------------
  [balance x l r] balances two trees with value x.
  The sizes of the trees should balance after decreasing the
  size of one of them. (a rotation).

  [delta] is the maximal relative difference between the sizes of
          two trees, it corresponds with the [w] in Adams' paper.
  [ratio] is the ratio between an outer and inner sibling of the
          heavier subtree in an unbalanced setting. It determines
          whether a double or single rotation should be performed
          to restore balance. It is correspondes with the inverse
          of $\alpha$ in Adam's article.

  Note that according to the Adam's paper:
  - [delta] should be larger than 4.646 with a [ratio] of 2.
  - [delta] should be larger than 3.745 with a [ratio] of 1.534.

  But the Adam's paper is errorneous:
  - it can be proved that for delta=2 and delta>=5 there does
    not exist any ratio that would work
  - delta=4.5 and ratio=2 does not work

  That leaves two reasonable variants, delta=3 and delta=4,
  both with ratio=2.

  - A lower [delta] leads to a more 'perfectly' balanced tree.
  - A higher [delta] performs less rebalancing.

  In the benchmarks, delta=3 is faster on insert operations,
  and delta=4 has slightly better deletes. As the insert speedup
  is larger, we currently use delta=3.

--------------------------------------------------------------------}
delta,ratio :: Int
delta = 3
ratio = 2

-- The balance function is equivalent to the following:
--
--   balance :: a -> Set a -> Set a -> Set a
--   balance x l r
--     | sizeL + sizeR <= 1   = NE $ Bin' sizeX x l r
--     | sizeR > delta*sizeL  = rotateL x l r
--     | sizeL > delta*sizeR  = rotateR x l r
--     | otherwise            = NE $ Bin' sizeX x l r
--     where
--       sizeL = size l
--       sizeR = size r
--       sizeX = sizeL + sizeR + 1
--
--   rotateL :: a -> Set a -> Set a -> Set a
--   rotateL x l r@(NE _ _ ly ry) | size ly < ratio*size ry = singleL x l r
--                                 | otherwise               = doubleL x l r
--   rotateR :: a -> Set a -> Set a -> Set a
--   rotateR x l@(NE _ _ ly ry) r | size ry < ratio*size ly = singleR x l r
--                                 | otherwise               = doubleR x l r
--
--   singleL, singleR :: a -> Set a -> Set a -> Set a
--   singleL x1 t1 (NE _ x2 t2 t3)  = bin x2 (bin x1 t1 t2) t3
--   singleR x1 (NE _ x2 t1 t2) t3  = bin x2 t1 (bin x1 t2 t3)
--
--   doubleL, doubleR :: a -> Set a -> Set a -> Set a
--   doubleL x1 t1 (NE (Bin' _ x2 (NE _ x3 t2 t3) t4)) = bin x3 (bin x1 t1 t2) (bin x2 t3 t4)
--   doubleR x1 (NE _ x2 t1 (NE _ x3 t2 t3)) t4 = bin x3 (bin x2 t1 t2) (bin x1 t3 t4)
--
-- It is only written in such a way that every node is pattern-matched only once.
--
-- Only balanceL and balanceR are needed at the moment, so balance is not here anymore.
-- In case it is needed, it can be found in Data.Map.

-- Functions balanceL and balanceR are specialised versions of balance.
-- balanceL only checks whether the left subtree is too big,
-- balanceR only checks whether the right subtree is too big.

-- balanceL is called when left subtree might have been inserted to or when
-- right subtree might have been deleted from.
balanceL :: a -> Set a -> Set a -> Set a
balanceL x l r = case r of
  Tip -> case l of
    Tip -> NE $ Bin' 1 x Tip Tip
    (NE nel) -> NE $ balanceLNEE x nel

  (NE ner@(Bin' rs _ _ _)) -> case l of
    Tip -> NE $ Bin' (1+rs) x Tip r
    (NE nel) -> NE $ balanceLNENE x nel ner
{-# NOINLINE balanceL #-}

balanceLNE :: a -> NonEmptySet a -> Set a -> NonEmptySet a
balanceLNE x nel r = case r of
  Tip -> balanceLNEE x nel
  (NE ner) -> balanceLNENE x nel ner
{-# NOINLINE balanceLNE #-}

-- | Balance helper where:
-- - Left child might be too big
-- - Left child is non-empty
-- - Right child is empty
balanceLNEE :: a -> NonEmptySet a -> NonEmptySet a
balanceLNEE x nel = case nel of
  (Bin' _ _ Tip Tip) ->
    Bin' 2 x (NE nel) Tip
  (Bin' _ lx Tip (NE (Bin' _ lrx _ _))) ->
    Bin' 3 lrx (NE $ Bin' 1 lx Tip Tip) (NE $ Bin' 1 x Tip Tip)
  (Bin' _ lx ll@(NE (Bin' _ _ _ _)) Tip) ->
    Bin' 3 lx ll (NE $ Bin' 1 x Tip Tip)
  (Bin' ls lx ll@(NE (Bin' lls _ _ _))
                          lr@(NE (Bin' lrs lrx lrl lrr)))
    | lrs < ratio*lls ->
      Bin' (1+ls) lx ll (NE $ Bin' (1+lrs) x lr Tip)
    | otherwise ->
      Bin' (1+ls) lrx
        (NE $ Bin' (1+lls+size lrl) lx ll lrl)
        (NE $ Bin' (1+size lrr) x lrr Tip)
{-# INLINE balanceLNEE #-}

-- | Balance helper where:
-- - Left child might be too big
-- - Left child is non-empty
-- - Right child is non-empty
balanceLNENE :: a -> NonEmptySet a -> NonEmptySet a -> NonEmptySet a
balanceLNENE x l@(Bin' ls lx ll lr) r@(Bin' rs _ _ _)
  | ls > delta*rs = case (ll, lr) of
    (NE (Bin' lls _ _ _), NE (Bin' lrs lrx lrl lrr))
      | lrs < ratio*lls -> Bin' (1+ls+rs) lx
        ll
        (NE $ Bin' (1+rs+lrs) x lr $ NE r)
      | otherwise -> Bin' (1+ls+rs) lrx
        (NE $ Bin' (1+lls+size lrl) lx ll lrl)
        (NE $ Bin' (1+rs+size lrr) x lrr $ NE r)
    (_, _) -> error "Failure in Data.Set.balanceL"
  | otherwise = Bin' (1+ls+rs) x (NE l) (NE r)
{-# INLINE balanceLNENE #-}

-- balanceR is called when right subtree might have been inserted to or when
-- left subtree might have been deleted from.
balanceR :: a -> Set a -> Set a -> Set a
balanceR x l r = case l of
  Tip -> case r of
    Tip -> NE $ Bin' 1 x Tip Tip
    (NE ner) -> NE $ balanceRNEE x ner

  (NE nel@(Bin' ls _ _ _)) -> case r of
    Tip -> NE $ Bin' (1+ls) x l Tip
    (NE ner) -> NE $ balanceRNENE x nel ner
{-# NOINLINE balanceR #-}

-- | Balance helper where:
-- - Right child might be too big
-- - Left child is empty
-- - Right child is non-empty
balanceRNE :: a -> Set a -> NonEmptySet a -> NonEmptySet a
balanceRNE x l ner = case l of
  Tip -> balanceRNEE x ner
  (NE nel) -> balanceRNENE x nel ner
{-# NOINLINE balanceRNE #-}

-- | Balance helper where:
-- - Right child might be too big
-- - Left child is non-empty
-- - Right child is empty
balanceRNEE :: a -> NonEmptySet a -> NonEmptySet a
balanceRNEE x ner = case ner of
  (Bin' _ _ Tip Tip) ->
    Bin' 2 x Tip (NE ner)
  (Bin' _ rx Tip rr@(NE (Bin' _ _ _ _))) ->
    Bin' 3 rx (NE (Bin' 1 x Tip Tip)) rr
  (Bin' _ rx (NE (Bin' _ rlx _ _)) Tip) ->
    Bin' 3 rlx
      (NE (Bin' 1 x Tip Tip))
      (NE (Bin' 1 rx Tip Tip))
  (Bin' rs rx
         rl@(NE (Bin' rls rlx rll rlr))
         rr@(NE (Bin' rrs _ _ _)))
    | rls < ratio*rrs -> Bin' (1+rs) rx
      (NE (Bin' (1+rls) x Tip rl))
      rr
    | otherwise -> Bin' (1+rs) rlx
      (NE (Bin' (1+size rll) x Tip rll))
      (NE (Bin' (1+rrs+size rlr) rx rlr rr))
{-# INLINE balanceRNEE #-}

-- | Balance helper where:
-- - Right child might be too big
-- - Left child is non-empty
-- - Right child is non-empty
balanceRNENE :: a -> NonEmptySet a -> NonEmptySet a -> NonEmptySet a
balanceRNENE x l@(Bin' ls _ _ _) r@(Bin' rs rx rl rr)
  | rs > delta*ls = case (rl, rr) of
    (NE (Bin' rls rlx rll rlr), NE (Bin' rrs _ _ _))
      | rls < ratio*rrs -> Bin' (1+ls+rs) rx
        (NE (Bin' (1+ls+rls) x (NE l) rl))
        rr
      | otherwise -> Bin' (1+ls+rs) rlx
        (NE $ Bin' (1+ls+size rll) x (NE l) rll)
        (NE $ Bin' (1+rrs+size rlr) rx rlr rr)
    (_, _) -> error "Failure in Data.Set.balanceR"
  | otherwise = Bin' (1+ls+rs) x (NE l) (NE r)
{-# INLINE balanceRNENE #-}


{--------------------------------------------------------------------
  The bin constructor maintains the size of the tree
--------------------------------------------------------------------}

bin :: a -> Set a -> Set a -> Set a
bin x l r
  = NE $ Bin' (size l + size r + 1) x l r
{-# INLINE bin #-}

binNE :: a -> Set a -> Set a -> NonEmptySet a
binNE x l r = Bin' (size l + size r + 1) x l r
{-# INLINE binNE #-}

{--------------------------------------------------------------------
  Utilities
--------------------------------------------------------------------}

-- | /O(1)/.  Decompose a set into pieces based on the structure of the underlying
-- tree.  This function is useful for consuming a set in parallel.
--
-- No guarantee is made as to the sizes of the pieces; an internal, but
-- deterministic process determines this.  However, it is guaranteed that the pieces
-- returned will be in ascending order (all elements in the first subset less than all
-- elements in the second, and so on).
--
-- Examples:
--
-- > splitRoot (fromList [1..6]) ==
-- >   [fromList [1,2,3],fromList [4],fromList [5,6]]
--
-- > splitRoot empty == []
--
--  Note that the current implementation does not return more than three subsets,
--  but you should not depend on this behaviour because it can change in the
--  future without notice.
--
-- @since 0.5.4
splitRoot :: Set a -> [Set a]
splitRoot orig =
  case orig of
    Tip           -> []
    NE (Bin' _ v l r) -> [l, singleton v, r]
{-# INLINE splitRoot #-}


-- | Calculate the power set of a set: the set of all its subsets.
--
-- @
-- t ``member`` powerSet s == t ``isSubsetOf`` s
-- @
--
-- Example:
--
-- @
-- powerSet (fromList [1,2,3]) =
--   fromList $ map fromList [[],[1],[1,2],[1,2,3],[1,3],[2],[2,3],[3]]
-- @
--
-- @since 0.5.11
powerSet :: Set a -> Set (Set a)
powerSet xs0 = insertMin empty (foldr' step Tip xs0) where
  step x pxs = insertMin (singleton x) (insertMin x `mapMonotonic` pxs) `glue` pxs

-- | /O(m*n)/ (conjectured). Calculate the Cartesian product of two sets.
--
-- @
-- cartesianProduct xs ys = fromList $ liftA2 (,) (toList xs) (toList ys)
-- @
--
-- Example:
--
-- @
-- cartesianProduct (fromList [1,2]) (fromList [\'a\',\'b\']) =
--   fromList [(1,\'a\'), (1,\'b\'), (2,\'a\'), (2,\'b\')]
-- @
--
-- @since 0.5.11
cartesianProduct :: Set a -> Set b -> Set (a, b)
-- I don't know for sure if this implementation (slightly modified from one
-- that Edward Kmett hacked together) is optimal. TODO: try to prove or
-- refute it.
--
-- We could definitely get big-O optimal (O(m * n)) in a rather simple way:
--
--   cartesianProduct _as Tip = Tip
--   cartesianProduct as bs = fromDistinctAscList
--     [(a,b) | a <- toList as, b <- toList bs]
--
-- Unfortunately, this is much slower in practice, at least when the sets are
-- constructed from ascending lists. I tried doing the same thing using a
-- known-length (perfect balancing) variant of fromDistinctAscList, but it
-- still didn't come close to the performance of Kmett's version in my very
-- informal tests.

-- When the second argument has at most one element, we can be a little
-- clever.
cartesianProduct !_as Tip = Tip
cartesianProduct as (NE (Bin' 1 b _ _)) = mapMonotonic (flip (,) b) as
cartesianProduct as bs =
  getMergeSet $ foldMap (\a -> MergeSet $ mapMonotonic ((,) a) bs) as

-- A version of Set with peculiar Semigroup and Monoid instances.
-- The result of xs <> ys will only be a valid set if the greatest
-- element of xs is strictly less than the least element of ys.
-- This is used to define cartesianProduct.
newtype MergeSet a = MergeSet { getMergeSet :: Set a }

#if (MIN_VERSION_base(4,9,0))
instance Semigroup (MergeSet a) where
  MergeSet xs <> MergeSet ys = MergeSet (merge xs ys)
#endif

instance Monoid (MergeSet a) where
  mempty = MergeSet empty

#if (MIN_VERSION_base(4,9,0))
  mappend = (<>)
#else
  mappend (MergeSet xs) (MergeSet ys) = MergeSet (merge xs ys)
#endif

-- | Calculate the disjoint union of two sets.
--
-- @ disjointUnion xs ys = map Left xs ``union`` map Right ys @
--
-- Example:
--
-- @
-- disjointUnion (fromList [1,2]) (fromList ["hi", "bye"]) =
--   fromList [Left 1, Left 2, Right "hi", Right "bye"]
-- @
--
-- @since 0.5.11
disjointUnion :: Set a -> Set b -> Set (Either a b)
disjointUnion as bs = merge (mapMonotonic Left as) (mapMonotonic Right bs)

{--------------------------------------------------------------------
  Debugging
--------------------------------------------------------------------}
-- | /O(n)/. Show the tree that implements the set. The tree is shown
-- in a compressed, hanging format.
showTree :: Show a => Set a -> String
showTree s
  = showTreeWith True False s

showTreeNE :: Show a => NonEmptySet a -> String
showTreeNE s
  = showTreeWithNE True False s


{- | /O(n)/. The expression (@showTreeWith hang wide map@) shows
 the tree that implements the set. If @hang@ is
 @True@, a /hanging/ tree is shown otherwise a rotated tree is shown. If
 @wide@ is 'True', an extra wide version is shown.

> Set> putStrLn $ showTreeWith True False $ fromDistinctAscList [1..5]
> 4
> +--2
> |  +--1
> |  +--3
> +--5
>
> Set> putStrLn $ showTreeWith True True $ fromDistinctAscList [1..5]
> 4
> |
> +--2
> |  |
> |  +--1
> |  |
> |  +--3
> |
> +--5
>
> Set> putStrLn $ showTreeWith False True $ fromDistinctAscList [1..5]
> +--5
> |
> 4
> |
> |  +--3
> |  |
> +--2
>    |
>    +--1

-}
showTreeWith :: Show a => Bool -> Bool -> Set a -> String
showTreeWith hang wide t
  | hang      = (showsTreeHang wide [] t) ""
  | otherwise = (showsTree wide [] [] t) ""

showTreeWithNE :: Show a => Bool -> Bool -> NonEmptySet a -> String
showTreeWithNE hang wide t
  | hang      = (showsTreeHangNE wide [] t) ""
  | otherwise = (showsTreeNE wide [] [] t) ""

showsTree :: Show a => Bool -> [String] -> [String] -> Set a -> ShowS
showsTree wide lbars rbars t
  = case t of
      Tip -> showsBars lbars . showString "|\n"
      NE ne -> showsTreeNE wide lbars rbars ne

showsTreeNE :: Show a => Bool -> [String] -> [String] -> NonEmptySet a -> ShowS
showsTreeNE wide lbars rbars t
  = case t of
      Bin' _ x Tip Tip
          -> showsBars lbars . shows x . showString "\n"
      Bin' _ x l r
          -> showsTree wide (withBar rbars) (withEmpty rbars) r .
             showWide wide rbars .
             showsBars lbars . shows x . showString "\n" .
             showWide wide lbars .
             showsTree wide (withEmpty lbars) (withBar lbars) l

showsTreeHang :: Show a => Bool -> [String] -> Set a -> ShowS
showsTreeHang wide bars t
  = case t of
      Tip -> showsBars bars . showString "|\n"
      NE ne -> showsTreeHangNE wide bars ne

showsTreeHangNE :: Show a => Bool -> [String] -> NonEmptySet a -> ShowS
showsTreeHangNE wide bars t
  = case t of
      Bin' _ x Tip Tip
          -> showsBars bars . shows x . showString "\n"
      Bin' _ x l r
          -> showsBars bars . shows x . showString "\n" .
             showWide wide bars .
             showsTreeHang wide (withBar bars) l .
             showWide wide bars .
             showsTreeHang wide (withEmpty bars) r

showWide :: Bool -> [String] -> String -> String
showWide wide bars
  | wide      = showString (concat (reverse bars)) . showString "|\n"
  | otherwise = id

showsBars :: [String] -> ShowS
showsBars bars
  = case bars of
      [] -> id
      _  -> showString (concat (reverse (tail bars))) . showString node

node :: String
node           = "+--"

withBar, withEmpty :: [String] -> [String]
withBar bars   = "|  ":bars
withEmpty bars = "   ":bars

{--------------------------------------------------------------------
  Assertions
--------------------------------------------------------------------}
-- | /O(n)/. Test if the internal set structure is valid.
valid :: Ord a => Set a -> Bool
valid t
  = balanced t && ordered t && validsize t

validNE :: Ord a => NonEmptySet a -> Bool
validNE t
  = balancedNE t && orderedNE t && validsizeNE t

--------------------------------------------------------------------

ordered :: Ord a => Set a -> Bool
ordered = bounded (const True) (const True)

orderedNE :: Ord a => NonEmptySet a -> Bool
orderedNE = boundedNE (const True) (const True)

bounded :: Ord a => (a -> Bool) -> (a -> Bool) -> Set a -> Bool
bounded lo hi t' = case t' of
  Tip -> True
  NE ne -> boundedNE lo hi ne

boundedNE :: Ord a => (a -> Bool) -> (a -> Bool) -> NonEmptySet a -> Bool
boundedNE lo hi (Bin' _ x l r) =
  (lo x) && (hi x) && bounded lo (<x) l && bounded (>x) hi r

--------------------------------------------------------------------

balanced :: Set a -> Bool
balanced t = case t of
  Tip -> True
  NE ne -> balancedNE ne

balancedNE :: NonEmptySet a -> Bool
balancedNE (Bin' _ _ l r) =
  (size l + size r <= 1 || (size l <= delta*size r && size r <= delta*size l)) &&
    balanced l && balanced r

--------------------------------------------------------------------

validsize :: Set a -> Bool
validsize t = realsize t == Just (size t)

validsizeNE :: NonEmptySet a -> Bool
validsizeNE t = realsizeNE t == Just (sizeNE t)

realsize :: Set a -> Maybe Size
realsize t' = case t' of
  Tip          -> Just 0
  NE ne -> realsizeNE ne

realsizeNE :: NonEmptySet a -> Maybe Size
realsizeNE (Bin' sz _ l r) = case (realsize l,realsize r) of
  (Just n, Just m)  | n+m+1 == sz  -> Just sz
  _                -> Nothing<|MERGE_RESOLUTION|>--- conflicted
+++ resolved
@@ -151,16 +151,10 @@
 
             -- * Construction
             , empty
-<<<<<<< HEAD
             , singleton, singletonNE
             , insert, insertNE
             , delete, deleteNE
-=======
-            , singleton
-            , insert
-            , delete
             , alterF
->>>>>>> 4735235c
             , powerSet
 
             -- * Combine
@@ -253,12 +247,8 @@
             , merge, mergeNE
             ) where
 
-<<<<<<< HEAD
 import Prelude hiding (filter,foldl,foldl1,foldr,foldr1,null,map,take,drop,splitAt)
-=======
-import Prelude hiding (filter,foldl,foldr,null,map,take,drop,splitAt)
 import Control.Applicative (Const(..))
->>>>>>> 4735235c
 import qualified Data.List as List
 import Data.Bits (shiftL, shiftR)
 #if !MIN_VERSION_base(4,8,0)
