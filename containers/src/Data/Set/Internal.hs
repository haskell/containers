{-# LANGUAGE CPP #-}
{-# LANGUAGE BangPatterns #-}
{-# LANGUAGE PatternGuards #-}
#if !defined(TESTING) && defined(__GLASGOW_HASKELL__)
{-# LANGUAGE Trustworthy #-}
#endif
<<<<<<< HEAD
#if __GLASGOW_HASKELL__ >= 708
{-# LANGUAGE PatternSynonyms #-}
=======
#ifdef __GLASGOW_HASKELL__
{-# LANGUAGE DeriveLift #-}
>>>>>>> 5e338df8
{-# LANGUAGE RoleAnnotations #-}
{-# LANGUAGE StandaloneDeriving #-}
{-# LANGUAGE TypeFamilies #-}
{-# LANGUAGE ScopedTypeVariables #-}
#endif

{-# OPTIONS_HADDOCK not-home #-}

#include "containers.h"

-----------------------------------------------------------------------------
-- |
-- Module      :  Data.Set.Internal
-- Copyright   :  (c) Daan Leijen 2002
-- License     :  BSD-style
-- Maintainer  :  libraries@haskell.org
-- Portability :  portable
--
-- = WARNING
--
-- This module is considered __internal__.
--
-- The Package Versioning Policy __does not apply__.
--
-- The contents of this module may change __in any way whatsoever__
-- and __without any warning__ between minor versions of this package.
--
-- Authors importing this module are expected to track development
-- closely.
--
-- = Description
--
-- An efficient implementation of sets.
--
-- These modules are intended to be imported qualified, to avoid name
-- clashes with Prelude functions, e.g.
--
-- >  import Data.Set (Set)
-- >  import qualified Data.Set as Set
--
-- The implementation of 'Set' is based on /size balanced/ binary trees (or
-- trees of /bounded balance/) as described by:
--
--    * Stephen Adams, \"/Efficient sets: a balancing act/\",
--      Journal of Functional Programming 3(4):553-562, October 1993,
--      <http://www.swiss.ai.mit.edu/~adams/BB/>.
--    * J. Nievergelt and E.M. Reingold,
--      \"/Binary search trees of bounded balance/\",
--      SIAM journal of computing 2(1), March 1973.
--
--  Bounds for 'union', 'intersection', and 'difference' are as given
--  by
--
--    * Guy Blelloch, Daniel Ferizovic, and Yihan Sun,
--      \"/Just Join for Parallel Ordered Sets/\",
--      <https://arxiv.org/abs/1602.02120v3>.
--
-- Note that the implementation is /left-biased/ -- the elements of a
-- first argument are always preferred to the second, for example in
-- 'union' or 'insert'.  Of course, left-biasing can only be observed
-- when equality is an equivalence relation instead of structural
-- equality.
--
-- /Warning/: The size of the set must not exceed @maxBound::Int@. Violation of
-- this condition is not detected and if the size limit is exceeded, the
-- behavior of the set is completely undefined.
--
-- @since 0.5.9
-----------------------------------------------------------------------------

-- [Note: Using INLINABLE]
-- ~~~~~~~~~~~~~~~~~~~~~~~
-- It is crucial to the performance that the functions specialize on the Ord
-- type when possible. GHC 7.0 and higher does this by itself when it sees th
-- unfolding of a function -- that is why all public functions are marked
-- INLINABLE (that exposes the unfolding).


-- [Note: Using INLINE]
-- ~~~~~~~~~~~~~~~~~~~~
-- For other compilers and GHC pre 7.0, we mark some of the functions INLINE.
-- We mark the functions that just navigate down the tree (lookup, insert,
-- delete and similar). That navigation code gets inlined and thus specialized
-- when possible. There is a price to pay -- code growth. The code INLINED is
-- therefore only the tree navigation, all the real work (rebalancing) is not
-- INLINED by using a NOINLINE.
--
-- All methods marked INLINE have to be nonrecursive -- a 'go' function doing
-- the real work is provided.


-- [Note: Type of local 'go' function]
-- ~~~~~~~~~~~~~~~~~~~~~~~~~~~~~~~~~~~
-- If the local 'go' function uses an Ord class, it sometimes heap-allocates
-- the Ord dictionary when the 'go' function does not have explicit type.
-- In that case we give 'go' explicit type. But this slightly decrease
-- performance, as the resulting 'go' function can float out to top level.


-- [Note: Local 'go' functions and capturing]
-- ~~~~~~~~~~~~~~~~~~~~~~~~~~~~~~~~~~~~~~~~~~
-- As opposed to IntSet, when 'go' function captures an argument, increased
-- heap-allocation can occur: sometimes in a polymorphic function, the 'go'
-- floats out of its enclosing function and then it heap-allocates the
-- dictionary and the argument. Maybe it floats out too late and strictness
-- analyzer cannot see that these could be passed on stack.

-- [Note: Order of constructors]
-- ~~~~~~~~~~~~~~~~~~~~~~~~~~~~~
-- The order of constructors of Set matters when considering performance.
-- Currently in GHC 7.0, when type has 2 constructors, a forward conditional
-- jump is made when successfully matching second constructor. Successful match
-- of first constructor results in the forward jump not taken.
-- On GHC 7.0, reordering constructors from Tip | NE to NE | Tip
-- improves the benchmark by up to 10% on x86.

module Data.Set.Internal (
            -- * Set type
<<<<<<< HEAD
              Set(..)         -- instance Eq,Ord,Show,Read,Data,Typeable
#if __GLASGOW_HASKELL__ >= 708
            , pattern Bin
#endif
            , NonEmptySet(..) -- instance Eq,Ord,Show,Read,Data,Typeable
=======
              Set(..)       -- instance Eq,Ord,Show,Read,Data
>>>>>>> 5e338df8
            , Size

            -- * Operators
            , (\\)

            -- * Query
            , null
            , nonEmpty
            , size, sizeNE
            , member, memberNE
            , notMember, notMemberNE
            , lookupLT, lookupLTNE
            , lookupGT, lookupGTNE
            , lookupLE, lookupLENE
            , lookupGE, lookupGENE
            , isSubsetOf, isSubsetOfNE
            , isProperSubsetOf, isProperSubsetOfNE
            , disjoint, disjointNE, disjointNEX

            -- * Construction
            , empty
            , singleton, singletonNE
            , insert, insertNE
            , delete, deleteNE
            , alterF
            , powerSet, powerSetNE

            -- * Combine
            , union, unionNE
            , unions
<<<<<<< HEAD
            , difference, differenceNE
            , intersection, intersectionNE
            , cartesianProduct, cartesianProductNE
            , disjointUnion, disjointUnionNE, disjointUnionNEX, disjointUnionXNE
=======
            , difference
            , intersection
#if (MIN_VERSION_base(4,9,0))
            , intersections
#endif
            , cartesianProduct
            , disjointUnion
#if (MIN_VERSION_base(4,9,0))
            , Intersection(..)
#endif

>>>>>>> 5e338df8

            -- * Filter
            , filter, filterNE
            , takeWhileAntitone, takeWhileAntitoneNE
            , dropWhileAntitone, dropWhileAntitoneNE
            , spanAntitone, spanAntitoneNE
            , partition, partitionNE
            , split, splitNE
            , splitMember, splitMemberNE
            , splitRoot, splitRootNE, splitNERootNE

            -- * Indexed
            , lookupIndex, lookupIndexNE
            , findIndex, findIndexNE
            , elemAt, elemAtNE
            , deleteAt, deleteAtNE
            , take, takeNE
            , drop, dropNE
            , splitAt, splitAtNE

            -- * Map
            , map, mapNE
            , mapMonotonic, mapMonotonicNE

            -- * Folds
            , foldr, foldr1
            , foldl, foldl1
            , foldr', foldr1'
            , foldr1By, foldr1By'
            , foldl1By, foldl1By'
            , foldl', foldl1'
            -- ** Legacy folds
            , fold

            -- * Min\/Max
            , lookupMin, lookupMinNE
            , lookupMax, lookupMaxNE
            , findMin
            , findMax
            , deleteMin, deleteMinNE
            , deleteMax, deleteMaxNE
            , deleteFindMin
            , deleteFindMax
            , maxView, maxViewNE
            , minView, minViewNE

            -- * Conversion

            -- ** List
            , elems
            , toList
            , fromList
#if MIN_VERSION_base(4,9,0)
            , elemsNE
            , toListNE
            , fromListNE
#endif

            -- ** Ordered list
            , toAscList
            , toDescList
            , fromAscList
            , fromDistinctAscList
            , fromDescList
            , fromDistinctDescList
#if MIN_VERSION_base(4,9,0)
            , toAscListNE
            , toDescListNE
            , fromDistinctAscListNE
            , fromDistinctDescListNE
#endif

            -- * Debugging
            , showTree, showTreeNE
            , showTreeWith, showTreeWithNE
            , valid, validNE

            -- Internals (for testing)
            , bin, binNE
            , balanced, balancedNE
            , link, linkNE
            , merge, mergeNE
            ) where

import Prelude hiding (filter,foldl,foldl1,foldr,foldr1,null,map,take,drop,splitAt)
import Control.Applicative (Const(..))
import qualified Data.List as List
import Data.Bits (shiftL, shiftR)
import Data.Semigroup (Semigroup(stimes))
import Data.List.NonEmpty (NonEmpty(..))
#if !(MIN_VERSION_base(4,11,0))
import Data.Semigroup (Semigroup((<>)))
#endif
import Data.Semigroup (stimesIdempotentMonoid, stimesIdempotent)
import Data.Functor.Classes
import Data.Functor.Identity (Identity)
import qualified Data.Foldable as Foldable
<<<<<<< HEAD
#if !MIN_VERSION_base(4,8,0)
import Data.Foldable (Foldable (foldMap))
#endif
#if MIN_VERSION_base(4,9,0)
import qualified Data.List.NonEmpty as NEL
#endif
import Data.Typeable
=======
>>>>>>> 5e338df8
import Control.DeepSeq (NFData(rnf))

import Utils.Containers.Internal.StrictPair
import Utils.Containers.Internal.PtrEquality

#if __GLASGOW_HASKELL__
import GHC.Exts ( build, lazy )
import qualified GHC.Exts as GHCExts
import Text.Read ( readPrec, Read (..), Lexeme (..), parens, prec
                 , lexP, readListPrecDefault )
import Data.Data
import Language.Haskell.TH.Syntax (Lift)
#endif


{--------------------------------------------------------------------
  Operators
--------------------------------------------------------------------}
infixl 9 \\ --

-- | \(O\bigl(m \log\bigl(\frac{n+1}{m+1}\bigr)\bigr), \; m \leq n\). See 'difference'.
(\\) :: Ord a => Set a -> Set a -> Set a
m1 \\ m2 = difference m1 m2
#if __GLASGOW_HASKELL__
{-# INLINABLE (\\) #-}
#endif

{--------------------------------------------------------------------
  Sets are size balanced trees
--------------------------------------------------------------------}
-- | A set of values @a@.

-- See Note: Order of constructors
data Set a    = NE {-# UNPACK #-} !(NonEmptySet a)
              | Tip

data NonEmptySet a = Bin' {-# UNPACK #-} !Size !a !(Set a) !(Set a)

type Size     = Int

<<<<<<< HEAD
#if __GLASGOW_HASKELL__ >= 802
{-# COMPLETE Bin, Tip #-}
#endif
#if __GLASGOW_HASKELL__ >= 710
pattern Bin :: Size -> a -> Set a -> Set a -> Set a
#endif
#if __GLASGOW_HASKELL__ >= 708
pattern Bin s a l r = NE (Bin' s a l r)

=======
#ifdef __GLASGOW_HASKELL__
>>>>>>> 5e338df8
type role Set nominal
type role NonEmptySet nominal
#endif

-- | @since FIXME
deriving instance Lift a => Lift (Set a)

instance Ord a => Monoid (Set a) where
    mempty  = empty
    mconcat = unions
    mappend = (<>)

-- | @since 0.5.7
instance Ord a => Semigroup (Set a) where
    (<>)    = union
    stimes  = stimesIdempotentMonoid

-- | Folds in order of increasing key.
instance Foldable.Foldable Set where
    fold = go
      where go Tip = mempty
            go (NE (Bin'  1 k _ _)) = k
            go (NE (Bin'  _ k l r)) = go l `mappend` (k `mappend` go r)
    {-# INLINABLE fold #-}
    foldr = foldr
    {-# INLINE foldr #-}
    foldl = foldl
    {-# INLINE foldl #-}
    foldMap f t = go t
      where go Tip = mempty
            go (NE (Bin'  1 k _ _)) = f k
            go (NE (Bin'  _ k l r)) = go l `mappend` (f k `mappend` go r)
    {-# INLINE foldMap #-}
    foldl' = foldl'
    {-# INLINE foldl' #-}
    foldr' = foldr'
    {-# INLINE foldr' #-}
    length = size
    {-# INLINE length #-}
    null   = null
    {-# INLINE null #-}
    toList = toList
    {-# INLINE toList #-}
    elem = go
      where go !_ Tip = False
            go x (NE (Bin' _ y l r)) = x == y || go x l || go x r
    {-# INLINABLE elem #-}
    minimum = findMin
    {-# INLINE minimum #-}
    maximum = findMax
    {-# INLINE maximum #-}
    sum = foldl' (+) 0
    {-# INLINABLE sum #-}
    product = foldl' (*) 1
    {-# INLINABLE product #-}
<<<<<<< HEAD
#endif

instance Foldable.Foldable NonEmptySet where
    fold = goNE
      where goNE (Bin'  1 k _ _) = k
            goNE (Bin'  _ k l r) = go l `mappend` (k `mappend` go r)
            go Tip = mempty
            go (NE s) = goNE s
    {-# INLINABLE fold #-}
    -- foldr f z s = foldr
    -- {-# INLINE foldr #-}
    -- foldl = foldl
    -- {-# INLINE foldl #-}
    foldMap f t = goNE t
      where goNE (Bin'  1 k _ _) = f k
            goNE (Bin'  _ k l r) = go l `mappend` (f k `mappend` go r)
            go Tip = mempty
            go (NE s) = goNE s
    {-# INLINE foldMap #-}
    -- foldl' = foldl'
    -- {-# INLINE foldl' #-}
    -- foldr' = foldr'
    -- {-# INLINE foldr' #-}
#if MIN_VERSION_base(4,8,0)
    length = sizeNE
    {-# INLINE length #-}
    null _ = False
    {-# INLINE null #-}
#if MIN_VERSION_base(4,9,0)
    toList = NEL.toList . toListNE
    {-# INLINE toList #-}
#endif
    elem x xs = elem x $ NE xs
    {-# INLINABLE elem #-}
    minimum = lookupMinNE
    {-# INLINE minimum #-}
    maximum = lookupMaxNE
    {-# INLINE maximum #-}
    -- sum = foldl' (+) 0
    -- {-# INLINABLE sum #-}
    -- product = foldl' (*) 1
    -- {-# INLINABLE product #-}
#endif
=======
>>>>>>> 5e338df8

#if __GLASGOW_HASKELL__

{--------------------------------------------------------------------
  A Data instance
--------------------------------------------------------------------}

-- This instance preserves data abstraction at the cost of inefficiency.
-- We provide limited reflection services for the sake of data abstraction.

instance (Data a, Ord a) => Data (Set a) where
  gfoldl f z set = z fromList `f` (toList set)
  toConstr _     = fromListConstr
  gunfold k z c  = case constrIndex c of
    1 -> k (z fromList)
    _ -> error "gunfold"
  dataTypeOf _   = setDataType
  dataCast1 f    = gcast1 f

fromListConstr :: Constr
fromListConstr = mkConstr setDataType "fromList" [] Prefix

setDataType :: DataType
setDataType = mkDataType "Data.Set.Internal.Set" [fromListConstr]

#endif

{--------------------------------------------------------------------
  Query
--------------------------------------------------------------------}
-- | \(O(1)\). Is this the empty set?
null :: Set a -> Bool
null Tip = True
null (NE _) = False
{-# INLINE null #-}

<<<<<<< HEAD
-- | /O(1)/. Return 'Just' if the set is not empty.
nonEmpty :: Set a -> Maybe (NonEmptySet a)
nonEmpty Tip = Nothing
nonEmpty (NE ne) = Just ne
{-# INLINE nonEmpty #-}

-- | /O(1)/. The number of elements in the set.
=======
-- | \(O(1)\). The number of elements in the set.
>>>>>>> 5e338df8
size :: Set a -> Int
size Tip = 0
size (NE ne) = sizeNE ne
{-# INLINE size #-}

<<<<<<< HEAD
sizeNE :: NonEmptySet a -> Int
sizeNE (Bin' sz _ _ _) = sz
{-# INLINE sizeNE #-}

-- | /O(log n)/. Is the element in the set?
=======
-- | \(O(\log n)\). Is the element in the set?
>>>>>>> 5e338df8
member :: Ord a => a -> Set a -> Bool
member !_ Tip = False
member x (NE t) = memberNE x t

memberNE :: Ord a => a -> NonEmptySet a -> Bool
memberNE !a (Bin' _ x l r) = case compare a x of
  EQ -> True
  LT -> member a l
  GT -> member a r

#if __GLASGOW_HASKELL__
{-# INLINABLE member #-}
{-# INLINABLE memberNE #-}
#else
{-# INLINE member #-}
{-# INLINE memberNE #-}
#endif

-- | \(O(\log n)\). Is the element not in the set?
notMember :: Ord a => a -> Set a -> Bool
notMember a t = not $ member a t
#if __GLASGOW_HASKELL__
{-# INLINABLE notMember #-}
#else
{-# INLINE notMember #-}
#endif

<<<<<<< HEAD
notMemberNE :: Ord a => a -> NonEmptySet a -> Bool
notMemberNE a t = not $ memberNE a t
#if __GLASGOW_HASKELL__
{-# INLINABLE notMemberNE #-}
#else
{-# INLINE notMemberNE #-}
#endif

--------------------------------------------------------------------

-- | /O(log n)/. Find largest element smaller than the given one.
=======
-- | \(O(\log n)\). Find largest element smaller than the given one.
>>>>>>> 5e338df8
--
-- > lookupLT 3 (fromList [3, 5]) == Nothing
-- > lookupLT 5 (fromList [3, 5]) == Just 3
lookupLT :: Ord a => a -> Set a -> Maybe a
lookupLT !_ Tip = Nothing
lookupLT x (NE ne) = lookupLTNE x ne

lookupLTNE :: Ord a => a -> NonEmptySet a -> Maybe a
lookupLTNE x (Bin' _ y l r)
    | x <= y = lookupLT x l
    | otherwise = lookupLTWithDefault x y r

lookupLTWithDefault :: Ord a => a -> a -> Set a -> Maybe a
lookupLTWithDefault !_ best Tip = Just best
lookupLTWithDefault x best (NE ne) = lookupLTWithDefaultNE x best ne

lookupLTWithDefaultNE :: Ord a => a -> a -> NonEmptySet a -> Maybe a
lookupLTWithDefaultNE x best (Bin' _ y l r)
    | x <= y = lookupLTWithDefault x best l
    | otherwise = lookupLTWithDefault x y r

#if __GLASGOW_HASKELL__
{-# INLINABLE lookupLT #-}
{-# INLINABLE lookupLTNE #-}
#else
{-# INLINE lookupLT #-}
{-# INLINE lookupLTNE #-}
#endif

<<<<<<< HEAD
--------------------------------------------------------------------

-- | /O(log n)/. Find smallest element greater than the given one.
=======
-- | \(O(\log n)\). Find smallest element greater than the given one.
>>>>>>> 5e338df8
--
-- > lookupGT 4 (fromList [3, 5]) == Just 5
-- > lookupGT 5 (fromList [3, 5]) == Nothing
lookupGT :: Ord a => a -> Set a -> Maybe a
lookupGT !_ Tip = Nothing
lookupGT x (NE ne) = lookupGTNE x ne

lookupGTNE :: Ord a => a -> NonEmptySet a -> Maybe a
lookupGTNE x (Bin' _ y l r)
    | x < y = lookupGTWithDefault x y l
    | otherwise = lookupGT x r

lookupGTWithDefault :: Ord a => a -> a -> Set a -> Maybe a
lookupGTWithDefault !_ best Tip = Just best
lookupGTWithDefault x best (NE ne) = lookupGTWithDefaultNE x best ne

lookupGTWithDefaultNE :: Ord a => a -> a -> NonEmptySet a -> Maybe a
lookupGTWithDefaultNE x best (Bin' _ y l r)
    | x < y = lookupGTWithDefault x y l
    | otherwise = lookupGTWithDefault x best r

#if __GLASGOW_HASKELL__
{-# INLINABLE lookupGT #-}
{-# INLINABLE lookupGTNE #-}
#else
{-# INLINE lookupGT #-}
{-# INLINE lookupGTNE #-}
#endif

<<<<<<< HEAD
--------------------------------------------------------------------

-- | /O(log n)/. Find largest element smaller or equal to the given one.
=======
-- | \(O(\log n)\). Find largest element smaller or equal to the given one.
>>>>>>> 5e338df8
--
-- > lookupLE 2 (fromList [3, 5]) == Nothing
-- > lookupLE 4 (fromList [3, 5]) == Just 3
-- > lookupLE 5 (fromList [3, 5]) == Just 5
lookupLE :: Ord a => a -> Set a -> Maybe a
lookupLE !_ Tip = Nothing
lookupLE x (NE ne) = lookupLENE x ne

lookupLENE :: Ord a => a -> NonEmptySet a -> Maybe a
lookupLENE x (Bin' _ y l r) = case compare x y of
    LT -> lookupLE x l
    EQ -> Just y
    GT -> lookupLEWithDefault x y r

lookupLEWithDefault :: Ord a => a -> a -> Set a -> Maybe a
lookupLEWithDefault !_ best Tip = Just best
lookupLEWithDefault x best (NE ne) = lookupLEWithDefaultNE x best ne

lookupLEWithDefaultNE :: Ord a => a -> a -> NonEmptySet a -> Maybe a
lookupLEWithDefaultNE x best (Bin' _ y l r) = case compare x y of
    LT -> lookupLEWithDefault x best l
    EQ -> Just y
    GT -> lookupLEWithDefault x y r

#if __GLASGOW_HASKELL__
{-# INLINABLE lookupLE #-}
{-# INLINABLE lookupLENE #-}
#else
{-# INLINE lookupLE #-}
{-# INLINE lookupLENE #-}
#endif

<<<<<<< HEAD
--------------------------------------------------------------------

-- | /O(log n)/. Find smallest element greater or equal to the given one.
=======
-- | \(O(\log n)\). Find smallest element greater or equal to the given one.
>>>>>>> 5e338df8
--
-- > lookupGE 3 (fromList [3, 5]) == Just 3
-- > lookupGE 4 (fromList [3, 5]) == Just 5
-- > lookupGE 6 (fromList [3, 5]) == Nothing
lookupGE :: Ord a => a -> Set a -> Maybe a
lookupGE !_ Tip = Nothing
lookupGE x (NE ne) = lookupGENE x ne

lookupGENE :: Ord a => a -> NonEmptySet a -> Maybe a
lookupGENE x (Bin' _ y l r) = case compare x y of
    LT -> lookupGEWithDefault x y l
    EQ -> Just y
    GT -> lookupGE x r

lookupGEWithDefault :: Ord a => a -> a -> Set a -> Maybe a
lookupGEWithDefault !_ best Tip = Just best
lookupGEWithDefault x best (NE ne) = lookupGEWithDefaultNE x best ne

lookupGEWithDefaultNE :: Ord a => a -> a -> NonEmptySet a -> Maybe a
lookupGEWithDefaultNE x best (Bin' _ y l r) = case compare x y of
    LT -> lookupGEWithDefault x y l
    EQ -> Just y
    GT -> lookupGEWithDefault x best r

#if __GLASGOW_HASKELL__
{-# INLINABLE lookupGE #-}
{-# INLINABLE lookupGENE #-}
#else
{-# INLINE lookupGE #-}
{-# INLINE lookupGENE #-}
#endif

{--------------------------------------------------------------------
  Construction
--------------------------------------------------------------------}
-- | \(O(1)\). The empty set.
empty  :: Set a
empty = Tip
{-# INLINE empty #-}

-- | \(O(1)\). Create a singleton set.
singleton :: a -> Set a
singleton = NE . singletonNE
{-# INLINE singleton #-}

singletonNE :: a -> NonEmptySet a
singletonNE x = Bin' 1 x Tip Tip
{-# INLINE singletonNE #-}

{--------------------------------------------------------------------
  Insertion, Deletion
--------------------------------------------------------------------}
-- | \(O(\log n)\). Insert an element in a set.
-- If the set already contains an element equal to the given value,
-- it is replaced with the new value.

-- See Note: Type of local 'go' function
-- See Note: Avoiding worker/wrapper (in Data.Map.Internal)
insert :: Ord a => a -> Set a -> Set a
insert x0 s0 = case insertReturningDifferent x0 x0 s0 of
  Nothing -> s0
  Just q -> NE q

insertNE :: Ord a => a -> NonEmptySet a -> NonEmptySet a
insertNE x0 s0 = case insertReturningDifferentNE x0 x0 s0 of
  Nothing -> s0
  Just q -> q

-- | Returns 'Nothing' if the element is already in the Set, and 'Just s' if a
-- new set had to be created to contain it.
insertReturningDifferent :: Ord a => a -> a -> Set a -> Maybe (NonEmptySet a)
insertReturningDifferent orig !_ Tip = Just $ singletonNE (lazy orig)
insertReturningDifferent orig !x (NE ne) = insertReturningDifferentNE orig x ne

insertReturningDifferentNE :: Ord a => a -> a -> NonEmptySet a -> Maybe (NonEmptySet a)
insertReturningDifferentNE orig !x (Bin' sz y l r) = case compare x y of
    LT -> case insertReturningDifferent orig x l of
       Nothing -> Nothing
       Just l' -> Just $! balanceLNE y l' r
    GT -> case insertReturningDifferent orig x r of
       Nothing -> Nothing
       Just r' -> Just $! balanceRNE y l r'
    EQ | lazy orig `seq` (orig `ptrEq` y) -> Nothing
       | otherwise -> Just $ Bin' sz (lazy orig) l r

#if __GLASGOW_HASKELL__
{-# INLINABLE insert #-}
{-# INLINABLE insertNE #-}
#else
{-# INLINE insert #-}
{-# INLINE insertNE #-}
#endif

#ifndef __GLASGOW_HASKELL__
lazy :: a -> a
lazy a = a
#endif

--------------------------------------------------------------------

-- Insert an element to the set only if it is not in the set.
-- Used by `union`.

-- See Note: Type of local 'go' function
-- See Note: Avoiding worker/wrapper (in Data.Map.Internal)
insertR :: Ord a => a -> Set a -> Set a
insertR x0 s0 = case insertRReturningDifferent x0 x0 s0 of
  Nothing -> s0
  Just s -> NE s

insertRNE :: Ord a => a -> NonEmptySet a -> NonEmptySet a
insertRNE x0 s0 = case insertRReturningDifferentNE x0 x0 s0 of
  Nothing -> s0
  Just s -> s

insertRReturningDifferent :: Ord a => a -> a -> Set a -> Maybe (NonEmptySet a)
insertRReturningDifferent orig !_ Tip = Just $ singletonNE (lazy orig)
insertRReturningDifferent orig !x (NE ne) = insertRReturningDifferentNE orig x ne

insertRReturningDifferentNE :: Ord a => a -> a -> NonEmptySet a -> Maybe (NonEmptySet a)
insertRReturningDifferentNE orig !x (Bin' _ y l r) = case compare x y of
    LT -> case insertRReturningDifferent orig x l of
      Nothing -> Nothing
      Just l' -> Just $! balanceLNE y l' r
    GT -> case insertRReturningDifferent orig x r of
       Nothing -> Nothing
       Just r' -> Just $! balanceRNE y l r'
    EQ -> Nothing

#if __GLASGOW_HASKELL__
{-# INLINABLE insertR #-}
{-# INLINABLE insertRNE #-}
#else
{-# INLINE insertR #-}
{-# INLINE insertRNE #-}
#endif

<<<<<<< HEAD
--------------------------------------------------------------------

-- | /O(log n)/. Delete an element from a set.
=======
-- | \(O(\log n)\). Delete an element from a set.
>>>>>>> 5e338df8

delete :: Ord a => a -> Set a -> Set a
delete !_ Tip = Tip
delete x s0 = case deleteReturningDifferent x s0 of
  Nothing -> s0
  Just s -> s

deleteNE :: Ord a => a -> NonEmptySet a -> Set a
deleteNE x s0 = case deleteReturningDifferentNE x s0 of
  Nothing -> NE s0
  Just s -> s

deleteReturningDifferent :: Ord a => a -> Set a -> Maybe (Set a)
deleteReturningDifferent !_ Tip = Nothing
deleteReturningDifferent x (NE ne) = deleteReturningDifferentNE x ne

deleteReturningDifferentNE :: Ord a => a -> NonEmptySet a -> Maybe (Set a)
deleteReturningDifferentNE !x (Bin' _ y l r) = case compare x y of
  LT -> case deleteReturningDifferent x l of
    Nothing -> Nothing
    Just l' -> Just $ balanceR y l' r
  GT -> case deleteReturningDifferent x r of
    Nothing -> Nothing
    Just r' -> Just $ balanceL y l r'
  EQ -> Just $ glue l r

#if __GLASGOW_HASKELL__
{-# INLINABLE delete #-}
{-# INLINABLE deleteNE #-}
#else
{-# INLINE delete #-}
{-# INLINE deleteNE #-}
#endif

-- | \(O(\log n)\) @('alterF' f x s)@ can delete or insert @x@ in @s@ depending on
-- whether an equal element is found in @s@.
--
-- In short:
--
-- @
-- 'member' x \<$\> 'alterF' f x s = f ('member' x s)
-- @
--
-- Note that unlike 'insert', 'alterF' will /not/ replace an element equal to
-- the given value.
--
-- Note: 'alterF' is a variant of the @at@ combinator from "Control.Lens.At".
--
-- @since 0.6.3.1
alterF :: (Ord a, Functor f) => (Bool -> f Bool) -> a -> Set a -> f (Set a)
alterF f k s = fmap choose (f member_)
  where
    (member_, inserted, deleted) = case alteredSet k s of
        Deleted d           -> (True , s, d)
        Inserted i          -> (False, i, s)

    choose True  = inserted
    choose False = deleted
#ifndef __GLASGOW_HASKELL__
{-# INLINE alterF #-}
#else
{-# INLINABLE [2] alterF #-}

{-# RULES
"alterF/Const" forall k (f :: Bool -> Const a Bool) . alterF f k = \s -> Const . getConst . f $ member k s
 #-}
#endif

{-# SPECIALIZE alterF :: Ord a => (Bool -> Identity Bool) -> a -> Set a -> Identity (Set a) #-}

data AlteredSet a
      -- | The needle is present in the original set.
      -- We return the set where the needle is deleted.
    = Deleted !(Set a)

      -- | The needle is not present in the original set.
      -- We return the set with the needle inserted.
    | Inserted !(Set a)

alteredSet :: Ord a => a -> Set a -> AlteredSet a
alteredSet x0 s0 = go x0 s0
  where
    go :: Ord a => a -> Set a -> AlteredSet a
    go x Tip = Inserted (singleton x)
    go x (NE (Bin' _ y l r)) = case compare x y of
        LT -> case go x l of
            Deleted d           -> Deleted (balanceR y d r)
            Inserted i          -> Inserted (balanceL y i r)
        GT -> case go x r of
            Deleted d           -> Deleted (balanceL y l d)
            Inserted i          -> Inserted (balanceR y l i)
        EQ -> Deleted (glue l r)
#if __GLASGOW_HASKELL__
{-# INLINABLE alteredSet #-}
#else
{-# INLINE alteredSet #-}
#endif

{--------------------------------------------------------------------
  Subset
--------------------------------------------------------------------}
-- | \(O\bigl(m \log\bigl(\frac{n+1}{m+1}\bigr)\bigr), \; m \leq n\).
-- @(s1 \`isProperSubsetOf\` s2)@ indicates whether @s1@ is a
-- proper subset of @s2@.
--
-- @
-- s1 \`isProperSubsetOf\` s2 = s1 ``isSubsetOf`` s2 && s1 /= s2
-- @
isProperSubsetOf :: Ord a => Set a -> Set a -> Bool
isProperSubsetOf s1 s2
    = size s1 < size s2 && isSubsetOfSkipSize s1 s2
#if __GLASGOW_HASKELL__
{-# INLINABLE isProperSubsetOf #-}
#endif

isProperSubsetOfNE :: Ord a => NonEmptySet a -> NonEmptySet a -> Bool
isProperSubsetOfNE s1 s2
    = sizeNE s1 < sizeNE s2 && isSubsetOfSkipSizeNE s1 (NE s2)
#if __GLASGOW_HASKELL__
{-# INLINABLE isProperSubsetOfNE #-}
#endif

-- | \(O\bigl(m \log\bigl(\frac{n+1}{m+1}\bigr)\bigr), \; m \leq n\).
-- @(s1 \`isSubsetOf\` s2)@ indicates whether @s1@ is a subset of @s2@.
--
-- @
-- s1 \`isSubsetOf\` s2 = all (``member`` s2) s1
-- s1 \`isSubsetOf\` s2 = null (s1 ``difference`` s2)
-- s1 \`isSubsetOf\` s2 = s1 ``union`` s2 == s2
-- s1 \`isSubsetOf\` s2 = s1 ``intersection`` s2 == s1
-- @
isSubsetOf :: Ord a => Set a -> Set a -> Bool
isSubsetOf t1 t2
  = size t1 <= size t2 && isSubsetOfSkipSize t1 t2
#if __GLASGOW_HASKELL__
{-# INLINABLE isSubsetOf #-}
#endif

isSubsetOfNE :: Ord a => NonEmptySet a -> NonEmptySet a -> Bool
isSubsetOfNE t1 t2
  = sizeNE t1 <= sizeNE t2 && isSubsetOfSkipSizeNE t1 (NE t2)
#if __GLASGOW_HASKELL__
{-# INLINABLE isSubsetOfNE #-}
#endif

-- Test whether a set is a subset of another without the *initial*
-- size test.
--
-- This function is structured very much like `difference`, `union`,
-- and `intersection`. Whereas the bounds proofs for those in Blelloch
-- et al needed to account for both "split work" and "merge work", we
-- only have to worry about split work here, which is the same as in
-- those functions.
isSubsetOfSkipSize :: Ord a => Set a -> Set a -> Bool
isSubsetOfSkipSize Tip _ = True
isSubsetOfSkipSize _ Tip = False
isSubsetOfSkipSize (NE ne) t = isSubsetOfSkipSizeNE ne t

-- Skip the final split when we hit a singleton.
isSubsetOfSkipSizeNE :: Ord a => NonEmptySet a -> Set a -> Bool
isSubsetOfSkipSizeNE (Bin' 1 x _ _) t = member x t
isSubsetOfSkipSizeNE (Bin' _ x l r) t
  = found &&
    -- Cheap size checks can sometimes save expensive recursive calls when the
    -- result will be False. Suppose we check whether [1..10] (with root 4) is
    -- a subset of [0..9]. After the first split, we have to check if [1..3] is
    -- a subset of [0..3] and if [5..10] is a subset of [5..9]. But we can bail
    -- immediately because size [5..10] > size [5..9].
    --
    -- Why not just call `isSubsetOf` on each side to do the size checks?
    -- Because that could make a recursive call on the left even though the
    -- size check would fail on the right. In principle, we could take this to
    -- extremes by maintaining a queue of pairs of sets to be checked, working
    -- through the tree level-wise. But that would impose higher administrative
    -- costs without obvious benefits. It might be worth considering if we find
    -- a way to use it to tighten the bounds in some useful/comprehensible way.
    size l <= size lt && size r <= size gt &&
    isSubsetOfSkipSize l lt && isSubsetOfSkipSize r gt
  where
    (lt,found,gt) = splitMember x t
#if __GLASGOW_HASKELL__
{-# INLINABLE isSubsetOfSkipSize #-}
{-# INLINABLE isSubsetOfSkipSizeNE #-}
#endif

{--------------------------------------------------------------------
  Disjoint
--------------------------------------------------------------------}
-- | \(O\bigl(m \log\bigl(\frac{n+1}{m+1}\bigr)\bigr), \; m \leq n\). Check whether two sets are disjoint
-- (i.e., their intersection is empty).
--
-- > disjoint (fromList [2,4,6])   (fromList [1,3])     == True
-- > disjoint (fromList [2,4,6,8]) (fromList [2,3,5,7]) == False
-- > disjoint (fromList [1,2])     (fromList [1,2,3,4]) == False
-- > disjoint (fromList [])        (fromList [])        == True
--
-- @
-- xs ``disjoint`` ys = null (xs ``intersection`` ys)
-- @
--
-- @since 0.5.11

disjoint :: Ord a => Set a -> Set a -> Bool
disjoint Tip _ = True
disjoint _ Tip = True
disjoint (NE ne) t = disjointNEX ne t

disjointNE :: Ord a => NonEmptySet a -> NonEmptySet a -> Bool
disjointNE ne0 ne1 = disjointNEX ne0 $ NE ne1

-- Avoid a split for the singleton case.
disjointNEX :: Ord a => NonEmptySet a -> Set a -> Bool
disjointNEX (Bin' 1 x _ _) t = x `notMember` t
disjointNEX (Bin' _ x l r) t
  -- Analogous implementation to `subsetOfX`
  = not found && disjoint l lt && disjoint r gt
  where
    (lt,found,gt) = splitMember x t

{--------------------------------------------------------------------
  Minimal, Maximal
--------------------------------------------------------------------}

-- We perform call-pattern specialization manually on lookupMin
-- and lookupMax. Otherwise, GHC doesn't seem to do it, which is
-- unfortunate if, for example, someone uses findMin or findMax.

lookupMinSure :: a -> Set a -> a
lookupMinSure x Tip = x
lookupMinSure _ (NE ne) = lookupMinNE ne

-- | \(O(\log n)\). The minimal element of a set.
--
-- @since 0.5.9

lookupMin :: Set a -> Maybe a
lookupMin Tip = Nothing
lookupMin (NE (Bin' _ x l _)) = Just $! lookupMinSure x l

lookupMinNE :: NonEmptySet a -> a
lookupMinNE (Bin' _ x l _) = lookupMinSure x l

-- | \(O(\log n)\). The minimal element of a set.
findMin :: Set a -> a
findMin t
  | Just r <- lookupMin t = r
  | otherwise = error "Set.findMin: empty set has no minimal element"

lookupMaxSure :: a -> Set a -> a
lookupMaxSure x Tip = x
lookupMaxSure _ (NE (Bin' _ x _ r)) = lookupMaxSure x r

-- | \(O(\log n)\). The maximal element of a set.
--
-- @since 0.5.9

lookupMax :: Set a -> Maybe a
lookupMax Tip = Nothing
lookupMax (NE (Bin' _ x _ r)) = Just $! lookupMaxSure x r

lookupMaxNE :: NonEmptySet a -> a
lookupMaxNE (Bin' _ x l _) = lookupMaxSure x l

-- | \(O(\log n)\). The maximal element of a set.
findMax :: Set a -> a
findMax t
  | Just r <- lookupMax t = r
  | otherwise = error "Set.findMax: empty set has no maximal element"

-- | \(O(\log n)\). Delete the minimal element. Returns an empty set if the set is empty.
deleteMin :: Set a -> Set a
deleteMin (NE ne) = deleteMinNE ne
deleteMin Tip = Tip

deleteMinNE :: NonEmptySet a -> Set a
deleteMinNE (Bin' _ _ Tip r) = r
deleteMinNE (Bin' _ x (NE l) r) = balanceR x (deleteMinNE l) r

-- | \(O(\log n)\). Delete the maximal element. Returns an empty set if the set is empty.
deleteMax :: Set a -> Set a
deleteMax (NE ne) = deleteMaxNE ne
deleteMax Tip = Tip

deleteMaxNE :: NonEmptySet a -> Set a
deleteMaxNE (Bin' _ _ l Tip) = l
deleteMaxNE (Bin' _ x l (NE r)) = balanceL x l (deleteMaxNE r)

{--------------------------------------------------------------------
  Union.
--------------------------------------------------------------------}
-- | The union of the sets in a Foldable structure : (@'unions' == 'foldl' 'union' 'empty'@).
unions :: (Foldable f, Ord a) => f (Set a) -> Set a
unions = Foldable.foldl' union empty
#if __GLASGOW_HASKELL__
{-# INLINABLE unions #-}
#endif

-- | \(O\bigl(m \log\bigl(\frac{n+1}{m+1}\bigr)\bigr), \; m \leq n\). The union of two sets, preferring the first set when
-- equal elements are encountered.
union :: Ord a => Set a -> Set a -> Set a
union t1 Tip  = t1
union t1 (NE (Bin' 1 x _ _)) = insertR x t1
union (NE (Bin' 1 x _ _)) t2 = insert x t2
union Tip t2  = t2
union t1@(NE (Bin' _ x l1 r1)) t2 = case splitS x t2 of
  (l2 :*: r2)
    | l1l2 `ptrEq` l1 && r1r2 `ptrEq` r1 -> t1
    | otherwise -> link x l1l2 r1r2
    where !l1l2 = union l1 l2
          !r1r2 = union r1 r2
#if __GLASGOW_HASKELL__
{-# INLINABLE union #-}
#endif

unionNE :: Ord a => NonEmptySet a -> NonEmptySet a -> NonEmptySet a
unionNE t1 (Bin' _ x Tip Tip) = insertRNE x t1
unionNE (Bin' _ x Tip Tip) t2 = insertNE x t2
unionNE t1@(Bin' _ x l1 r1) t2 = case splitS x (NE t2) of
  (l2 :*: r2)
    | l1l2 `ptrEq` l1 && r1r2 `ptrEq` r1 -> t1
    | otherwise -> linkNE x l1l2 r1r2
    where !l1l2 = union l1 l2
          !r1r2 = union r1 r2
#if __GLASGOW_HASKELL__
{-# INLINABLE unionNE #-}
#endif


{--------------------------------------------------------------------
  Difference
--------------------------------------------------------------------}
-- | \(O\bigl(m \log\bigl(\frac{n+1}{m+1}\bigr)\bigr), \; m \leq n\). Difference of two sets.
--
-- Return elements of the first set not existing in the second set.
--
-- > difference (fromList [5, 3]) (fromList [5, 7]) == singleton 3
difference :: Ord a => Set a -> Set a -> Set a
difference Tip _   = Tip
difference t1 Tip  = t1
difference t1 (NE t2) = differenceNE' t1 t2

differenceNE :: Ord a => NonEmptySet a -> NonEmptySet a -> Set a
differenceNE t1 t2 = differenceNE' (NE t1) t2

differenceNE' :: Ord a => Set a -> NonEmptySet a -> Set a
differenceNE' t1 (Bin' _ x l2 r2) = case splitS x t1 of
   (l1 :*: r1)
     | size l1l2 + size r1r2 == size t1 -> t1
     | otherwise -> merge l1l2 r1r2
     where !l1l2 = difference l1 l2
           !r1r2 = difference r1 r2

#if __GLASGOW_HASKELL__
{-# INLINABLE difference #-}
{-# INLINABLE differenceNE #-}
#endif

{--------------------------------------------------------------------
  Intersection
--------------------------------------------------------------------}
-- | \(O\bigl(m \log\bigl(\frac{n+1}{m+1}\bigr)\bigr), \; m \leq n\). The intersection of two sets.
-- Elements of the result come from the first set, so for example
--
-- > import qualified Data.Set as S
-- > data AB = A | B deriving Show
-- > instance Ord AB where compare _ _ = EQ
-- > instance Eq AB where _ == _ = True
-- > main = print (S.singleton A `S.intersection` S.singleton B,
-- >               S.singleton B `S.intersection` S.singleton A)
--
-- prints @(fromList [A],fromList [B])@.
intersection :: Ord a => Set a -> Set a -> Set a
intersection Tip _ = Tip
intersection _ Tip = Tip
intersection t1@(NE (Bin' _ x l1 r1)) t2
  | b = if l1l2 `ptrEq` l1 && r1r2 `ptrEq` r1
        then t1
        else link x l1l2 r1r2
  | otherwise = merge l1l2 r1r2
  where
    !(l2, b, r2) = splitMember x t2
    !l1l2 = intersection l1 l2
    !r1r2 = intersection r1 r2
#if __GLASGOW_HASKELL__
{-# INLINABLE intersection #-}
#endif

<<<<<<< HEAD
intersectionNE :: Ord a => NonEmptySet a -> NonEmptySet a -> Set a
intersectionNE t1@(Bin' _ x l1 r1) t2
  | b = if l1l2 `ptrEq` l1 && r1r2 `ptrEq` r1
        then NE t1
        else link x l1l2 r1r2
  | otherwise = merge l1l2 r1r2
  where
    !(l2, b, r2) = splitMemberNE x t2
    !l1l2 = intersection l1 l2
    !r1r2 = intersection r1 r2
#if __GLASGOW_HASKELL__
{-# INLINABLE intersectionNE #-}
=======
#if (MIN_VERSION_base(4,9,0))
-- | The intersection of a series of sets. Intersections are performed left-to-right.
intersections :: Ord a => NonEmpty (Set a) -> Set a
intersections (s0 :| ss) = List.foldr go id ss s0
    where
      go s r acc
          | null acc = empty
          | otherwise = r (intersection acc s)

-- | Sets form a 'Semigroup' under 'intersection'.
newtype Intersection a = Intersection { getIntersection :: Set a }
    deriving (Show, Eq, Ord)

instance (Ord a) => Semigroup (Intersection a) where
    (Intersection a) <> (Intersection b) = Intersection $ intersection a b
    stimes = stimesIdempotent
>>>>>>> 5e338df8
#endif

{--------------------------------------------------------------------
  Filter and partition
--------------------------------------------------------------------}
-- | \(O(n)\). Filter all elements that satisfy the predicate.
filter :: (a -> Bool) -> Set a -> Set a
filter _ Tip = Tip
filter p (NE ne) = filterNE p ne

filterNE :: (a -> Bool) -> NonEmptySet a -> Set a
filterNE p t@(Bin' _ x l r)
    | p x = if l `ptrEq` l' && r `ptrEq` r'
            then NE t
            else link x l' r'
    | otherwise = merge l' r'
    where
      !l' = filter p l
      !r' = filter p r

-- | \(O(n)\). Partition the set into two sets, one with all elements that satisfy
-- the predicate and one with all elements that don't satisfy the predicate.
-- See also 'split'.
partition :: (a -> Bool) -> Set a -> (Set a, Set a)
partition p0 t0 = toPair $ partitionS p0 t0

partitionNE :: (a -> Bool) -> NonEmptySet a -> (Set a, Set a)
partitionNE p0 t0 = toPair $ partitionSNE p0 t0

partitionS :: (a -> Bool) -> Set a -> StrictPair (Set a) (Set a)
partitionS _ Tip = Tip :*: Tip
partitionS p (NE ne) = partitionSNE p ne

partitionSNE :: (a -> Bool) -> NonEmptySet a -> StrictPair (Set a) (Set a)
partitionSNE p t@(Bin' _ x l r) = case partitionS p l :*: partitionS p r of
  (l1 :*: l2) :*: (r1 :*: r2)
    | p x       -> (NE $ if l1 `ptrEq` l && r1 `ptrEq` r
                    then t
                    else linkNE x l1 r1) :*: merge l2 r2
    | otherwise -> merge l1 r1 :*:
                   (NE $ if l2 `ptrEq` l && r2 `ptrEq` r
                    then t
                    else linkNE x l2 r2)

{----------------------------------------------------------------------
  Map
----------------------------------------------------------------------}

-- | \(O(n \log n)\).
-- @'map' f s@ is the set obtained by applying @f@ to each element of @s@.
--
-- It's worth noting that the size of the result may be smaller if,
-- for some @(x,y)@, @x \/= y && f x == f y@

map :: Ord b => (a->b) -> Set a -> Set b
map f = fromList . List.map f . toList
#if __GLASGOW_HASKELL__
{-# INLINABLE map #-}
#endif

<<<<<<< HEAD
mapNE :: Ord b => (a->b) -> NonEmptySet a -> NonEmptySet b
mapNE f = fromListNE . fmap f . toListNE

-- | /O(n)/. The
=======
-- | \(O(n)\). The
>>>>>>> 5e338df8
--
-- @'mapMonotonic' f s == 'map' f s@, but works only when @f@ is strictly increasing.
-- /The precondition is not checked./
-- Semi-formally, we have:
--
-- > and [x < y ==> f x < f y | x <- ls, y <- ls]
-- >                     ==> mapMonotonic f s == map f s
-- >     where ls = toList s

mapMonotonic :: (a -> b) -> Set a -> Set b
mapMonotonic _ Tip = Tip
mapMonotonic p (NE ne) = NE $ mapMonotonicNE p ne

mapMonotonicNE :: (a -> b) -> NonEmptySet a -> NonEmptySet b
mapMonotonicNE f (Bin' sz x l r) = Bin' sz (f x) (mapMonotonic f l) (mapMonotonic f r)

{--------------------------------------------------------------------
  Fold
--------------------------------------------------------------------}
-- | \(O(n)\). Fold the elements in the set using the given right-associative
-- binary operator. This function is an equivalent of 'foldr' and is present
-- for compatibility only.
--
-- /Please note that fold will be deprecated in the future and removed./
fold :: (a -> b -> b) -> b -> Set a -> b
fold = foldr
{-# INLINE fold #-}

-- | \(O(n)\). Fold the elements in the set using the given right-associative
-- binary operator, such that @'foldr' f z == 'Prelude.foldr' f z . 'toAscList'@.
--
-- For example,
--
-- > toAscList set = foldr (:) [] set
foldr :: (a -> b -> b) -> b -> Set a -> b
foldr f z = go z
  where
    go z' Tip           = z'
    go z' (NE (Bin' _ x l r)) = go (f x (go z' r)) l
{-# INLINE foldr #-}

<<<<<<< HEAD
foldr1 :: (b -> b -> b) -> NonEmptySet b -> b
foldr1 f = foldr1By f id
{-# INLINE foldr1 #-}

foldr1By :: forall a b . (a -> b -> b) -> (a -> b) -> NonEmptySet a -> b
foldr1By f g = go
  where
    finish :: Set a -> b -> b
    finish l acc = foldr f acc l
    go :: NonEmptySet a -> b
    go (Bin' _ v l (NE r)) = finish l (f v (go r))
    go (Bin' _ v l Tip) = finish l (g v)
{-# INLINE foldr1By #-}

-- | /O(n)/. A strict version of 'foldr'. Each application of the operator is
=======
-- | \(O(n)\). A strict version of 'foldr'. Each application of the operator is
>>>>>>> 5e338df8
-- evaluated before using the result in the next application. This
-- function is strict in the starting value.
foldr' :: (a -> b -> b) -> b -> Set a -> b
foldr' f z = go z
  where
    go !z' Tip           = z'
<<<<<<< HEAD
    go z' (NE (Bin' _ x l r)) = go (f x (go z' r)) l
{-# INLINE foldr' #-}

foldr1' :: (b -> b -> b) -> NonEmptySet b -> b
foldr1' f = go
  where
    go (Bin' _ x l Tip) = foldr' f x l
    go (Bin' _ x l (NE r)) = foldr' f (f x (go r)) l
{-# INLINE foldr1' #-}

foldr1By' :: forall a b . (a -> b -> b) -> (a -> b) -> NonEmptySet a -> b
foldr1By' f g = go
  where
    finish :: Set a -> b -> b
    finish l !acc = foldr' f acc l
    go :: NonEmptySet a -> b
    go (Bin' _ v l (NE r)) = finish l (f v (go r))
    go (Bin' _ v l Tip) = finish l (g v)
{-# INLINE foldr1By' #-}
-- | /O(n)/. Fold the elements in the set using the given left-associative
=======
    go z' (Bin _ x l r) = go (f x $! go z' r) l
{-# INLINE foldr' #-}

-- | \(O(n)\). Fold the elements in the set using the given left-associative
>>>>>>> 5e338df8
-- binary operator, such that @'foldl' f z == 'Prelude.foldl' f z . 'toAscList'@.
--
-- For example,
--
-- > toDescList set = foldl (flip (:)) [] set
foldl :: (a -> b -> a) -> a -> Set b -> a
foldl f z = go z
  where
    go z' Tip           = z'
    go z' (NE (Bin' _ x l r)) = go (f (go z' l) x) r
{-# INLINE foldl #-}

<<<<<<< HEAD
foldl1 :: (b -> b -> b) -> NonEmptySet b -> b
foldl1 f = go
  where
    go (Bin' _ x Tip r) = foldl f x r
    go (Bin' _ x (NE l) r) = foldl f (f (go l) x) r
{-# INLINE foldl1 #-}

foldl1By :: forall a b . (b -> a -> b) -> (a -> b) -> NonEmptySet a -> b
foldl1By f g = go
  where
    finish :: b -> Set a -> b
    finish acc r = foldl f acc r
    go :: NonEmptySet a -> b
    go (Bin' _ v (NE l) r) = finish (f (go l) v) r
    go (Bin' _ v Tip r) = finish (g v) r
{-# INLINE foldl1By #-}

-- | /O(n)/. A strict version of 'foldl'. Each application of the operator is
=======
-- | \(O(n)\). A strict version of 'foldl'. Each application of the operator is
>>>>>>> 5e338df8
-- evaluated before using the result in the next application. This
-- function is strict in the starting value.
foldl' :: (a -> b -> a) -> a -> Set b -> a
foldl' f z = go z
  where
    go !z' Tip           = z'
<<<<<<< HEAD
    go z' (NE (Bin' _ x l r)) = go (f (go z' l) x) r
=======
    go z' (Bin _ x l r) =
      let !z'' = go z' l
      in go (f z'' x) r
>>>>>>> 5e338df8
{-# INLINE foldl' #-}

foldl1' :: (b -> b -> b) -> NonEmptySet b -> b
foldl1' f = foldl1By' f id
{-# INLINE foldl1' #-}

foldl1By' :: forall a b . (b -> a -> b) -> (a -> b) -> NonEmptySet a -> b
foldl1By' f g = go
  where
    finish :: b -> Set a -> b
    finish !acc r = foldl' f acc r
    go :: NonEmptySet a -> b
    go (Bin' _ v (NE l) r) = finish (f (go l) v) r
    go (Bin' _ v Tip r) = finish (g v) r
{-# INLINE foldl1By' #-}

{--------------------------------------------------------------------
  List variations
--------------------------------------------------------------------}
-- | \(O(n)\). An alias of 'toAscList'. The elements of a set in ascending order.
-- Subject to list fusion.
elems :: Set a -> [a]
elems = toAscList

#if MIN_VERSION_base(4,9,0)
elemsNE :: NonEmptySet a -> NEL.NonEmpty a
elemsNE = toAscListNE
#endif

{--------------------------------------------------------------------
  Lists
--------------------------------------------------------------------}

#ifdef __GLASGOW_HASKELL__
-- | @since 0.5.6.2
instance (Ord a) => GHCExts.IsList (Set a) where
  type Item (Set a) = a
  fromList = fromList
  toList   = toList
#endif

-- | \(O(n)\). Convert the set to a list of elements. Subject to list fusion.
toList :: Set a -> [a]
toList = toAscList

<<<<<<< HEAD
#if MIN_VERSION_base(4,9,0)
toListNE :: NonEmptySet a -> NEL.NonEmpty a
toListNE = toAscListNE
#endif

-- | /O(n)/. Convert the set to an ascending list of elements. Subject to list fusion.
toAscList :: Set a -> [a]
toAscList = foldr (:) []

#if MIN_VERSION_base(4,9,0)
toAscListNE :: NonEmptySet a -> NEL.NonEmpty a
toAscListNE = foldr1 (<>) . mapMonotonicNE pure
#endif

-- | /O(n)/. Convert the set to a descending list of elements. Subject to list
=======
-- | \(O(n)\). Convert the set to an ascending list of elements. Subject to list fusion.
toAscList :: Set a -> [a]
toAscList = foldr (:) []

-- | \(O(n)\). Convert the set to a descending list of elements. Subject to list
>>>>>>> 5e338df8
-- fusion.
toDescList :: Set a -> [a]
toDescList = foldl (flip (:)) []

#if MIN_VERSION_base(4,9,0)
toDescListNE :: NonEmptySet a -> NEL.NonEmpty a
toDescListNE = foldl1 (<>) . mapMonotonicNE pure
#endif

-- List fusion for the list generating functions.
#if __GLASGOW_HASKELL__
-- The foldrFB and foldlFB are foldr and foldl equivalents, used for list fusion.
-- They are important to convert unfused to{Asc,Desc}List back, see mapFB in prelude.
foldrFB :: (a -> b -> b) -> b -> Set a -> b
foldrFB = foldr
{-# INLINE[0] foldrFB #-}
foldlFB :: (a -> b -> a) -> a -> Set b -> a
foldlFB = foldl
{-# INLINE[0] foldlFB #-}

-- Inline elems and toList, so that we need to fuse only toAscList.
{-# INLINE elems #-}
{-# INLINE toList #-}

-- The fusion is enabled up to phase 2 included. If it does not succeed,
-- convert in phase 1 the expanded to{Asc,Desc}List calls back to
-- to{Asc,Desc}List.  In phase 0, we inline fold{lr}FB (which were used in
-- a list fusion, otherwise it would go away in phase 1), and let compiler do
-- whatever it wants with to{Asc,Desc}List -- it was forbidden to inline it
-- before phase 0, otherwise the fusion rules would not fire at all.
{-# NOINLINE[0] toAscList #-}
{-# NOINLINE[0] toDescList #-}
{-# RULES "Set.toAscList" [~1] forall s . toAscList s = build (\c n -> foldrFB c n s) #-}
{-# RULES "Set.toAscListBack" [1] foldrFB (:) [] = toAscList #-}
{-# RULES "Set.toDescList" [~1] forall s . toDescList s = build (\c n -> foldlFB (\xs x -> c x xs) n s) #-}
{-# RULES "Set.toDescListBack" [1] foldlFB (\xs x -> x : xs) [] = toDescList #-}
#endif

-- | \(O(n \log n)\). Create a set from a list of elements.
--
-- If the elements are ordered, a linear-time implementation is used,
-- with the performance equal to 'fromDistinctAscList'.

-- For some reason, when 'singleton' is used in fromList or in
-- create, it is not inlined, so we inline it manually.
fromList :: Ord a => [a] -> Set a
fromList [] = Tip
fromList (x : xs) = NE $ fromListNE' x xs
#if __GLASGOW_HASKELL__
{-# INLINABLE fromList #-}
#endif

#if MIN_VERSION_base(4,9,0)
fromListNE :: Ord a => NEL.NonEmpty a -> NonEmptySet a
fromListNE (x NEL.:| xs) = fromListNE' x xs
{-# INLINABLE fromListNE #-}
#endif

fromListNE' :: Ord a => a -> [a] -> NonEmptySet a
fromListNE' x [] = Bin' 1 x Tip Tip
fromListNE' x0 xs0
    | not_ordered x0 xs0 = fromList' (Bin' 1 x0 Tip Tip) xs0
    | otherwise = go (1::Int) (Bin' 1 x0 Tip Tip) xs0
  where
    not_ordered _ [] = False
    not_ordered x (y : _) = x >= y
    {-# INLINE not_ordered #-}

    fromList' t0 xs = Foldable.foldl' ins t0 xs
      where ins t x = insertNE x t

    go !_ t [] = t
    go _ t [x] = insertMaxNE x (NE t)
    go s l xs@(x : xss) | not_ordered x xss = fromList' l xs
                        | otherwise = case create s xss of
                            (r, ys, []) -> go (s `shiftL` 1) (linkNE x (NE l) r) ys
                            (r, _,  ys) -> fromList' (linkNE x (NE l) r) ys

    -- The create is returning a triple (tree, xs, ys). Both xs and ys
    -- represent not yet processed elements and only one of them can be nonempty.
    -- If ys is nonempty, the keys in ys are not ordered with respect to tree
    -- and must be inserted using fromList'. Otherwise the keys have been
    -- ordered so far.
    create !_ [] = (Tip, [], [])
    create s xs@(x : xss)
      | s == 1 = if not_ordered x xss then (NE $ Bin' 1 x Tip Tip, [], xss)
                                      else (NE $ Bin' 1 x Tip Tip, xss, [])
      | otherwise = case create (s `shiftR` 1) xs of
                      res@(_, [], _) -> res
                      (l, [y], zs) -> (insertMax y l, [], zs)
                      (l, ys@(y:yss), _) | not_ordered y yss -> (l, [], ys)
                                         | otherwise -> case create (s `shiftR` 1) yss of
                                                   (r, zs, ws) -> (link y l r, zs, ws)
#if __GLASGOW_HASKELL__
{-# INLINABLE fromListNE' #-}
#endif

{--------------------------------------------------------------------
  Building trees from ascending/descending lists can be done in linear time.

  Note that if [xs] is ascending that:
    fromAscList xs == fromList xs
--------------------------------------------------------------------}
-- | \(O(n)\). Build a set from an ascending list in linear time.
-- /The precondition (input list is ascending) is not checked./
fromAscList :: Eq a => [a] -> Set a
fromAscList xs = fromDistinctAscList (combineEq xs)
#if __GLASGOW_HASKELL__
{-# INLINABLE fromAscList #-}
#endif

-- | \(O(n)\). Build a set from a descending list in linear time.
-- /The precondition (input list is descending) is not checked./
--
-- @since 0.5.8
fromDescList :: Eq a => [a] -> Set a
fromDescList xs = fromDistinctDescList (combineEq xs)
#if __GLASGOW_HASKELL__
{-# INLINABLE fromDescList #-}
#endif

-- [combineEq xs] combines equal elements with [const] in an ordered list [xs]
--
-- TODO: combineEq allocates an intermediate list. It *should* be better to
-- make fromAscListBy and fromDescListBy the fundamental operations, and to
-- implement the rest using those.
combineEq :: Eq a => [a] -> [a]
combineEq [] = []
combineEq (x : xs) = combineEq' x xs
  where
    combineEq' z [] = [z]
    combineEq' z (y:ys)
      | z == y = combineEq' z ys
      | otherwise = z : combineEq' y ys

-- | \(O(n)\). Build a set from an ascending list of distinct elements in linear time.
-- /The precondition (input list is strictly ascending) is not checked./

-- For some reason, when 'singleton' is used in fromDistinctAscList or in
-- create, it is not inlined, so we inline it manually.
fromDistinctAscList :: [a] -> Set a
fromDistinctAscList [] = Tip
fromDistinctAscList (x0 : xs0) = NE $ fromDistinctAscListNE' x0 xs0

#if MIN_VERSION_base(4,9,0)
fromDistinctAscListNE :: NEL.NonEmpty a -> NonEmptySet a
fromDistinctAscListNE (x NEL.:| xs) = fromDistinctAscListNE' x xs
#endif

fromDistinctAscListNE' :: a -> [a] -> NonEmptySet a
fromDistinctAscListNE' x0 xs0 = go (1::Int) (Bin' 1 x0 Tip Tip) xs0
  where
    go !_ t [] = t
    go s l (x : xs) = case create s xs of
                        (r :*: ys) -> let !t' = linkNE x (NE l) r
                                      in go (s `shiftL` 1) t' ys

    create !_ [] = (Tip :*: [])
    create s xs@(x : xs')
      | s == 1 = (NE (Bin' 1 x Tip Tip) :*: xs')
      | otherwise = case create (s `shiftR` 1) xs of
                      res@(_ :*: []) -> res
                      (l :*: (y:ys)) -> case create (s `shiftR` 1) ys of
                        (r :*: zs) -> (link y l r :*: zs)

-- | \(O(n)\). Build a set from a descending list of distinct elements in linear time.
-- /The precondition (input list is strictly descending) is not checked./

-- For some reason, when 'singleton' is used in fromDistinctDescList or in
-- create, it is not inlined, so we inline it manually.
--
-- @since 0.5.8
fromDistinctDescList :: [a] -> Set a
fromDistinctDescList [] = Tip
fromDistinctDescList (x0 : xs0) = NE $ fromDistinctDescListNE' x0 xs0

#if MIN_VERSION_base(4,9,0)
fromDistinctDescListNE :: NEL.NonEmpty a -> NonEmptySet a
fromDistinctDescListNE (x NEL.:| xs) = fromDistinctDescListNE' x xs
#endif

fromDistinctDescListNE' :: a -> [a] -> NonEmptySet a
fromDistinctDescListNE' x0 xs0 = go (1::Int) (Bin' 1 x0 Tip Tip) xs0
  where
    go !_ t [] = t
    go s r (x : xs) = case create s xs of
                        (l :*: ys) -> let !t' = linkNE x l (NE r)
                                      in go (s `shiftL` 1) t' ys

    create !_ [] = (Tip :*: [])
    create s xs@(x : xs')
      | s == 1 = (NE (Bin' 1 x Tip Tip) :*: xs')
      | otherwise = case create (s `shiftR` 1) xs of
                      res@(_ :*: []) -> res
                      (r :*: (y:ys)) -> case create (s `shiftR` 1) ys of
                        (l :*: zs) -> (link y l r :*: zs)

{--------------------------------------------------------------------
  Eq converts the set to a list. In a lazy setting, this
  actually seems one of the faster methods to compare two trees
  and it is certainly the simplest :-)
--------------------------------------------------------------------}
instance Eq a => Eq (Set a) where
  t1 == t2  = (size t1 == size t2) && (toAscList t1 == toAscList t2)

{--------------------------------------------------------------------
  Ord
--------------------------------------------------------------------}

instance Ord a => Ord (Set a) where
    compare s1 s2 = compare (toAscList s1) (toAscList s2)

{--------------------------------------------------------------------
  Show
--------------------------------------------------------------------}
instance Show a => Show (Set a) where
  showsPrec p xs = showParen (p > 10) $
    showString "fromList " . shows (toList xs)

-- | @since 0.5.9
instance Eq1 Set where
    liftEq eq m n =
        size m == size n && liftEq eq (toList m) (toList n)

-- | @since 0.5.9
instance Ord1 Set where
    liftCompare cmp m n =
        liftCompare cmp (toList m) (toList n)

-- | @since 0.5.9
instance Show1 Set where
    liftShowsPrec sp sl d m =
        showsUnaryWith (liftShowsPrec sp sl) "fromList" d (toList m)

{--------------------------------------------------------------------
  Read
--------------------------------------------------------------------}
instance (Read a, Ord a) => Read (Set a) where
#ifdef __GLASGOW_HASKELL__
  readPrec = parens $ prec 10 $ do
    Ident "fromList" <- lexP
    xs <- readPrec
    return (fromList xs)

  readListPrec = readListPrecDefault
#else
  readsPrec p = readParen (p > 10) $ \ r -> do
    ("fromList",s) <- lex r
    (xs,t) <- reads s
    return (fromList xs,t)
#endif

{--------------------------------------------------------------------
  NFData
--------------------------------------------------------------------}

instance NFData a => NFData (Set a) where
    rnf Tip           = ()
    rnf (NE (Bin' _ y l r)) = rnf y `seq` rnf l `seq` rnf r

{--------------------------------------------------------------------
  Split
--------------------------------------------------------------------}
-- | \(O(\log n)\). The expression (@'split' x set@) is a pair @(set1,set2)@
-- where @set1@ comprises the elements of @set@ less than @x@ and @set2@
-- comprises the elements of @set@ greater than @x@.
split :: Ord a => a -> Set a -> (Set a,Set a)
split x t = toPair $ splitS x t
{-# INLINABLE split #-}

splitNE :: Ord a => a -> NonEmptySet a -> (Set a,Set a)
splitNE x t = toPair $ splitSNE x t
{-# INLINABLE splitNE #-}

splitS :: Ord a => a -> Set a -> StrictPair (Set a) (Set a)
splitS _ Tip = (Tip :*: Tip)
splitS x (NE ne) = splitSNE x ne
{-# INLINABLE splitS #-}

splitSNE :: Ord a => a -> NonEmptySet a -> StrictPair (Set a) (Set a)
splitSNE x (Bin' _ y l r)
      = case compare x y of
          LT -> let (lt :*: gt) = splitS x l in (lt :*: link y gt r)
          GT -> let (lt :*: gt) = splitS x r in (link y l lt :*: gt)
          EQ -> (l :*: r)
{-# INLINABLE splitSNE #-}

-- | \(O(\log n)\). Performs a 'split' but also returns whether the pivot
-- element was found in the original set.
splitMember :: Ord a => a -> Set a -> (Set a,Bool,Set a)
splitMember _ Tip = (Tip, False, Tip)
splitMember x (NE ne) = splitMemberNE x ne
#if __GLASGOW_HASKELL__
{-# INLINABLE splitMember #-}
#endif

splitMemberNE :: Ord a => a -> NonEmptySet a -> (Set a, Bool, Set a)
splitMemberNE x (Bin' _ y l r)
   = case compare x y of
       LT -> let (lt, found, gt) = splitMember x l
                 !gt' = link y gt r
             in (lt, found, gt')
       GT -> let (lt, found, gt) = splitMember x r
                 !lt' = link y l lt
             in (lt', found, gt)
       EQ -> (l, True, r)
#if __GLASGOW_HASKELL__
{-# INLINABLE splitMemberNE #-}
#endif

{--------------------------------------------------------------------
  Indexing
--------------------------------------------------------------------}

-- | \(O(\log n)\). Return the /index/ of an element, which is its zero-based
-- index in the sorted sequence of elements. The index is a number from /0/ up
-- to, but not including, the 'size' of the set. Calls 'error' when the element
-- is not a 'member' of the set.
--
-- > findIndex 2 (fromList [5,3])    Error: element is not in the set
-- > findIndex 3 (fromList [5,3]) == 0
-- > findIndex 5 (fromList [5,3]) == 1
-- > findIndex 6 (fromList [5,3])    Error: element is not in the set
--
-- @since 0.5.4

-- See Note: Type of local 'go' function
findIndex :: Ord a => a -> Set a -> Int
findIndex = findIndexS 0
#if __GLASGOW_HASKELL__
{-# INLINABLE findIndex #-}
#endif

<<<<<<< HEAD
findIndexNE :: Ord a => a -> NonEmptySet a -> Int
findIndexNE = findIndexSNE 0
#if __GLASGOW_HASKELL__
{-# INLINABLE findIndexNE #-}
#endif

findIndexS :: Ord a => Int -> a -> Set a -> Int
findIndexS !_ !_ Tip  = error "Set.findIndex: element is not in the set"
findIndexS idx x (NE ne) = findIndexSNE idx x ne

findIndexSNE :: Ord a => Int -> a -> NonEmptySet a -> Int
findIndexSNE idx x (Bin' _ kx l r) = case compare x kx of
  LT -> findIndexS idx x l
  GT -> findIndexS (idx + size l + 1) x r
  EQ -> idx + size l

-- | /O(log n)/. Lookup the /index/ of an element, which is its zero-based index in
=======
-- | \(O(\log n)\). Lookup the /index/ of an element, which is its zero-based index in
>>>>>>> 5e338df8
-- the sorted sequence of elements. The index is a number from /0/ up to, but not
-- including, the 'size' of the set.
--
-- > isJust   (lookupIndex 2 (fromList [5,3])) == False
-- > fromJust (lookupIndex 3 (fromList [5,3])) == 0
-- > fromJust (lookupIndex 5 (fromList [5,3])) == 1
-- > isJust   (lookupIndex 6 (fromList [5,3])) == False
--
-- @since 0.5.4

-- See Note: Type of local 'go' function
lookupIndex :: Ord a => a -> Set a -> Maybe Int
lookupIndex = lookupIndexS 0
#if __GLASGOW_HASKELL__
{-# INLINABLE lookupIndex #-}
#endif

<<<<<<< HEAD
lookupIndexNE :: Ord a => a -> NonEmptySet a -> Maybe Int
lookupIndexNE = lookupIndexSNE 0
#if __GLASGOW_HASKELL__
{-# INLINABLE lookupIndexNE #-}
#endif

lookupIndexS :: Ord a => Int -> a -> Set a -> Maybe Int
lookupIndexS !_ !_ Tip  = Nothing
lookupIndexS idx x (NE ne) = lookupIndexSNE idx x ne

lookupIndexSNE :: Ord a => Int -> a -> NonEmptySet a -> Maybe Int
lookupIndexSNE idx x (Bin' _ kx l r) = case compare x kx of
  LT -> lookupIndexS idx x l
  GT -> lookupIndexS (idx + size l + 1) x r
  EQ -> Just $! idx + size l

-- | /O(log n)/. Retrieve an element by its /index/, i.e. by its zero-based
=======
-- | \(O(\log n)\). Retrieve an element by its /index/, i.e. by its zero-based
>>>>>>> 5e338df8
-- index in the sorted sequence of elements. If the /index/ is out of range (less
-- than zero, greater or equal to 'size' of the set), 'error' is called.
--
-- > elemAt 0 (fromList [5,3]) == 3
-- > elemAt 1 (fromList [5,3]) == 5
-- > elemAt 2 (fromList [5,3])    Error: index out of range
--
-- @since 0.5.4

elemAt :: Int -> Set a -> a
elemAt !_ Tip = error "Set.elemAt: index out of range"
elemAt i (NE ne) = elemAtNE i ne

elemAtNE :: Int -> NonEmptySet a -> a
elemAtNE i (Bin' _ x l r)
  = case compare i sizeL of
      LT -> elemAt i l
      GT -> elemAt (i-sizeL-1) r
      EQ -> x
  where
    sizeL = size l

-- | \(O(\log n)\). Delete the element at /index/, i.e. by its zero-based index in
-- the sorted sequence of elements. If the /index/ is out of range (less than zero,
-- greater or equal to 'size' of the set), 'error' is called.
--
-- > deleteAt 0    (fromList [5,3]) == singleton 5
-- > deleteAt 1    (fromList [5,3]) == singleton 3
-- > deleteAt 2    (fromList [5,3])    Error: index out of range
-- > deleteAt (-1) (fromList [5,3])    Error: index out of range
--
-- @since 0.5.4

deleteAt :: Int -> Set a -> Set a
deleteAt !_ Tip = error "Set.deleteAt: index out of range"
deleteAt i (NE ne) = deleteAtNE i ne

deleteAtNE :: Int -> NonEmptySet a -> Set a
deleteAtNE !i (Bin' _ x l r) = case compare i sizeL of
    LT -> balanceR x (deleteAt i l) r
    GT -> balanceL x l (deleteAt (i-sizeL-1) r)
    EQ -> glue l r
    where
      sizeL = size l

-- | Take a given number of elements in order, beginning
-- with the smallest ones.
--
-- @
-- take n = 'fromDistinctAscList' . 'Prelude.take' n . 'toAscList'
-- @
--
-- @since 0.5.8
take :: Int -> Set a -> Set a
take i m | i >= size m = m
take i0 m0 = takeS i0 m0

takeNE :: Int -> NonEmptySet a -> Set a
takeNE i m | i >= sizeNE m = NE m
takeNE i !_ | i <= 0 = Tip
takeNE i0 m0 = takeSNE i0 m0

takeS :: Int -> Set a -> Set a
takeS i !_ | i <= 0 = Tip
takeS !_ Tip = Tip
takeS i (NE ne) = takeSNE i ne

takeSNE :: Int -> NonEmptySet a -> Set a
takeSNE i (Bin' _ x l r) =
  case compare i sizeL of
    LT -> takeS i l
    GT -> link x l (takeS (i - sizeL - 1) r)
    EQ -> l
  where sizeL = size l

-- | Drop a given number of elements in order, beginning
-- with the smallest ones.
--
-- @
-- drop n = 'fromDistinctAscList' . 'Prelude.drop' n . 'toAscList'
-- @
--
-- @since 0.5.8
drop :: Int -> Set a -> Set a
drop i m | i >= size m = Tip
drop i0 m0 = dropS i0 m0

dropNE :: Int -> NonEmptySet a -> Set a
dropNE i m | i >= sizeNE m = Tip
dropNE i m | i <= 0 = NE m
dropNE i0 m0 = dropSNE i0 m0

dropS :: Int -> Set a -> Set a
dropS i m | i <= 0 = m
dropS !_ Tip = Tip
dropS i (NE ne) = dropSNE i ne

dropSNE :: Int -> NonEmptySet a -> Set a
dropSNE i (Bin' _ x l r) =
  case compare i sizeL of
    LT -> link x (dropS i l) r
    GT -> dropS (i - sizeL - 1) r
    EQ -> insertMin x r
  where sizeL = size l

-- | \(O(\log n)\). Split a set at a particular index.
--
-- @
-- splitAt !n !xs = ('take' n xs, 'drop' n xs)
-- @
splitAt :: Int -> Set a -> (Set a, Set a)
splitAt i0 m0
  | i0 >= size m0 = (m0, Tip)
  | otherwise = toPair $ splitAtS i0 m0

splitAtNE :: Int -> NonEmptySet a -> (Set a, Set a)
splitAtNE i0 m0
  | i0 >= sizeNE m0 = (NE m0, Tip)
  | i0 <= 0 = (Tip, NE m0)
  | otherwise = toPair $ splitAtSNE i0 m0

splitAtS :: Int -> Set a -> StrictPair (Set a) (Set a)
splitAtS i m | i <= 0 = Tip :*: m
splitAtS !_ Tip = Tip :*: Tip
splitAtS i (NE ne) = splitAtSNE i ne

splitAtSNE :: Int -> NonEmptySet a -> StrictPair (Set a) (Set a)
splitAtSNE i (Bin' _ x l r)
  = case compare i sizeL of
      LT -> case splitAtS i l of
              ll :*: lr -> ll :*: link x lr r
      GT -> case splitAtS (i - sizeL - 1) r of
              rl :*: rr -> link x l rl :*: rr
      EQ -> l :*: insertMin x r
  where sizeL = size l

-- | \(O(\log n)\). Take while a predicate on the elements holds.
-- The user is responsible for ensuring that for all elements @j@ and @k@ in the set,
-- @j \< k ==\> p j \>= p k@. See note at 'spanAntitone'.
--
-- @
-- takeWhileAntitone p = 'fromDistinctAscList' . 'Data.List.takeWhile' p . 'toList'
-- takeWhileAntitone p = 'filter' p
-- @
--
-- @since 0.5.8

takeWhileAntitone :: (a -> Bool) -> Set a -> Set a
takeWhileAntitone _ Tip = Tip
takeWhileAntitone p (NE ne) = takeWhileAntitoneNE p ne

takeWhileAntitoneNE :: (a -> Bool) -> NonEmptySet a -> Set a
takeWhileAntitoneNE p (Bin' _ x l r)
  | p x = link x l (takeWhileAntitone p r)
  | otherwise = takeWhileAntitone p l

-- | \(O(\log n)\). Drop while a predicate on the elements holds.
-- The user is responsible for ensuring that for all elements @j@ and @k@ in the set,
-- @j \< k ==\> p j \>= p k@. See note at 'spanAntitone'.
--
-- @
-- dropWhileAntitone p = 'fromDistinctAscList' . 'Data.List.dropWhile' p . 'toList'
-- dropWhileAntitone p = 'filter' (not . p)
-- @
--
-- @since 0.5.8

dropWhileAntitone :: (a -> Bool) -> Set a -> Set a
dropWhileAntitone _ Tip = Tip
dropWhileAntitone p (NE ne) = dropWhileAntitoneNE p ne

dropWhileAntitoneNE :: (a -> Bool) -> NonEmptySet a -> Set a
dropWhileAntitoneNE p (Bin' _ x l r)
  | p x = dropWhileAntitone p r
  | otherwise = link x (dropWhileAntitone p l) r

-- | \(O(\log n)\). Divide a set at the point where a predicate on the elements stops holding.
-- The user is responsible for ensuring that for all elements @j@ and @k@ in the set,
-- @j \< k ==\> p j \>= p k@.
--
-- @
-- spanAntitone p xs = ('takeWhileAntitone' p xs, 'dropWhileAntitone' p xs)
-- spanAntitone p xs = partition p xs
-- @
--
-- Note: if @p@ is not actually antitone, then @spanAntitone@ will split the set
-- at some /unspecified/ point where the predicate switches from holding to not
-- holding (where the predicate is seen to hold before the first element and to fail
-- after the last element).
--
-- @since 0.5.8

spanAntitone :: (a -> Bool) -> Set a -> (Set a, Set a)
spanAntitone p m = toPair $ spanAntitoneS p m

spanAntitoneNE :: (a -> Bool) -> NonEmptySet a -> (Set a, Set a)
spanAntitoneNE p m = toPair $ spanAntitoneSNE p m

spanAntitoneS :: (a -> Bool) -> Set a -> StrictPair (Set a) (Set a)
spanAntitoneS _ Tip = Tip :*: Tip
spanAntitoneS p (NE ne) = spanAntitoneSNE p ne

spanAntitoneSNE :: (a -> Bool) -> NonEmptySet a -> StrictPair (Set a) (Set a)
spanAntitoneSNE p (Bin' _ x l r)
  | p x = let u :*: v = spanAntitoneS p r in link x l u :*: v
  | otherwise = let u :*: v = spanAntitoneS p l in u :*: link x v r


{--------------------------------------------------------------------
  Utility functions that maintain the balance properties of the tree.
  All constructors assume that all values in [l] < [x] and all values
  in [r] > [x], and that [l] and [r] are valid trees.

  In order of sophistication:
    [NE sz x l r]    The type constructor.
    [bin x l r]       Maintains the correct size, assumes that both [l]
                      and [r] are balanced with respect to each other.
    [balance x l r]   Restores the balance and size.
                      Assumes that the original tree was balanced and
                      that [l] or [r] has changed by at most one element.
    [link x l r]      Restores balance and size.

  Furthermore, we can construct a new tree from two trees. Both operations
  assume that all values in [l] < all values in [r] and that [l] and [r]
  are valid:
    [glue l r]        Glues [l] and [r] together. Assumes that [l] and
                      [r] are already balanced with respect to each other.
    [merge l r]       Merges two trees and restores balance.
--------------------------------------------------------------------}

{--------------------------------------------------------------------
  Link
--------------------------------------------------------------------}

link :: a -> Set a -> Set a -> Set a
link x l r = NE $ linkNE x l r

linkNE :: a -> Set a -> Set a -> NonEmptySet a
linkNE x Tip r  = insertMinNE x r
linkNE x l Tip  = insertMaxNE x l
linkNE x (NE l) (NE r) = linkNENE x l r

linkXNE :: a -> Set a -> NonEmptySet a -> NonEmptySet a
linkXNE x Tip r  = insertMinNE x (NE r)
linkXNE x (NE l) r = linkNENE x l r

linkNEX :: a -> NonEmptySet a -> Set a -> NonEmptySet a
linkNEX x l Tip  = insertMaxNE x (NE l)
linkNEX x l (NE r) = linkNENE x l r

linkNENE :: a -> NonEmptySet a -> NonEmptySet a -> NonEmptySet a
linkNENE x l@(Bin' sizeL y ly ry) r@(Bin' sizeR z lz rz)
  | delta*sizeL < sizeR  = balanceLNE z (linkNEX x l lz) rz
  | delta*sizeR < sizeL  = balanceRNE y ly (linkXNE x ry r)
  | otherwise            = binNE x (NE l) (NE r)


-- insertMin and insertMax don't perform potentially expensive comparisons.
insertMax, insertMin :: a -> Set a -> Set a
insertMaxNE, insertMinNE :: a -> Set a -> NonEmptySet a

insertMax x t = NE $ insertMaxNE x t
insertMaxNE x t
  = case t of
      Tip -> singletonNE x
      NE (Bin' _ y l r)
          -> balanceRNE y l (insertMaxNE x r)

insertMin x t = NE $ insertMinNE x t
insertMinNE x t
  = case t of
      Tip -> singletonNE x
      NE (Bin' _ y l r)
          -> balanceLNE y (insertMinNE x l) r

{--------------------------------------------------------------------
  [merge l r]: merges two trees.
--------------------------------------------------------------------}
merge :: Set a -> Set a -> Set a
merge Tip r   = r
merge l Tip   = l
merge (NE l) (NE r) = NE $ mergeNE l r

mergeXNE :: Set a -> NonEmptySet a -> NonEmptySet a
mergeXNE Tip r = r
mergeXNE (NE l) r = mergeNE l r

mergeNEX :: NonEmptySet a -> Set a -> NonEmptySet a
mergeNEX l Tip = l
mergeNEX l (NE r) = mergeNE l r

mergeNE :: NonEmptySet a -> NonEmptySet a -> NonEmptySet a
mergeNE l@(Bin' sizeL x lx rx) r@(Bin' sizeR y ly ry)
  | delta*sizeL < sizeR = balanceLNE y (mergeNEX l ly) ry
  | delta*sizeR < sizeL = balanceRNE x lx (mergeXNE rx r)
  | otherwise           = glueNE l r

{--------------------------------------------------------------------
  [glue l r]: glues two trees together.
  Assumes that [l] and [r] are already balanced with respect to each other.
--------------------------------------------------------------------}
glue :: Set a -> Set a -> Set a
glue Tip r = r
glue l Tip = l
glue (NE l) (NE r) = NE $ glueNE l r

glueNE :: NonEmptySet a -> NonEmptySet a -> NonEmptySet a
glueNE l@(Bin' sl xl ll lr) r@(Bin' sr xr rl rr)
  | sl > sr = let !(m :*: l') = maxViewSure xl ll lr in balanceRNE m l' r
  | otherwise = let !(m :*: r') = minViewSure xr rl rr in balanceLNE m l r'

-- | \(O(\log n)\). Delete and find the minimal element.
--
-- > deleteFindMin set = (findMin set, deleteMin set)

deleteFindMin :: Set a -> (a,Set a)
deleteFindMin t
  | Just r <- minView t = r
  | otherwise = (error "Set.deleteFindMin: can not return the minimal element of an empty set", Tip)

-- | \(O(\log n)\). Delete and find the maximal element.
--
-- > deleteFindMax set = (findMax set, deleteMax set)
deleteFindMax :: Set a -> (a,Set a)
deleteFindMax t
  | Just r <- maxView t = r
  | otherwise = (error "Set.deleteFindMax: can not return the maximal element of an empty set", Tip)

minViewSure :: a -> Set a -> Set a -> StrictPair a (Set a)
minViewSure = go
  where
    go x Tip r = x :*: r
    go x (NE (Bin' _ xl ll lr)) r =
      case go xl ll lr of
        xm :*: l' -> xm :*: balanceR x l' r

-- | \(O(\log n)\). Retrieves the minimal key of the set, and the set
-- stripped of that element, or 'Nothing' if passed an empty set.
minView :: Set a -> Maybe (a, Set a)
minView Tip = Nothing
minView (NE ne) = Just $! minViewNE ne

minViewNE :: NonEmptySet a -> (a, Set a)
minViewNE (Bin' _ x l r) = toPair $ minViewSure x l r

maxViewSure :: a -> Set a -> Set a -> StrictPair a (Set a)
maxViewSure = go
  where
    go x l Tip = x :*: l
    go x l (NE (Bin' _ xr rl rr)) =
      case go xr rl rr of
        xm :*: r' -> xm :*: balanceL x l r'

-- | \(O(\log n)\). Retrieves the maximal key of the set, and the set
-- stripped of that element, or 'Nothing' if passed an empty set.
maxView :: Set a -> Maybe (a, Set a)
maxView Tip = Nothing
maxView (NE ne) = Just $! maxViewNE ne

maxViewNE :: NonEmptySet a -> (a, Set a)
maxViewNE (Bin' _ x l r) = toPair $ maxViewSure x l r

{--------------------------------------------------------------------
  [balance x l r] balances two trees with value x.
  The sizes of the trees should balance after decreasing the
  size of one of them. (a rotation).

  [delta] is the maximal relative difference between the sizes of
          two trees, it corresponds with the [w] in Adams' paper.
  [ratio] is the ratio between an outer and inner sibling of the
          heavier subtree in an unbalanced setting. It determines
          whether a double or single rotation should be performed
          to restore balance. It is corresponds with the inverse
          of $\alpha$ in Adam's article.

  Note that according to the Adam's paper:
  - [delta] should be larger than 4.646 with a [ratio] of 2.
  - [delta] should be larger than 3.745 with a [ratio] of 1.534.

  But the Adam's paper is erroneous:
  - it can be proved that for delta=2 and delta>=5 there does
    not exist any ratio that would work
  - delta=4.5 and ratio=2 does not work

  That leaves two reasonable variants, delta=3 and delta=4,
  both with ratio=2.

  - A lower [delta] leads to a more 'perfectly' balanced tree.
  - A higher [delta] performs less rebalancing.

  In the benchmarks, delta=3 is faster on insert operations,
  and delta=4 has slightly better deletes. As the insert speedup
  is larger, we currently use delta=3.

--------------------------------------------------------------------}
delta,ratio :: Int
delta = 3
ratio = 2

-- The balance function is equivalent to the following:
--
--   balance :: a -> Set a -> Set a -> Set a
--   balance x l r
--     | sizeL + sizeR <= 1   = NE $ Bin' sizeX x l r
--     | sizeR > delta*sizeL  = rotateL x l r
--     | sizeL > delta*sizeR  = rotateR x l r
--     | otherwise            = NE $ Bin' sizeX x l r
--     where
--       sizeL = size l
--       sizeR = size r
--       sizeX = sizeL + sizeR + 1
--
--   rotateL :: a -> Set a -> Set a -> Set a
--   rotateL x l r@(NE _ _ ly ry) | size ly < ratio*size ry = singleL x l r
--                                 | otherwise               = doubleL x l r
--   rotateR :: a -> Set a -> Set a -> Set a
--   rotateR x l@(NE _ _ ly ry) r | size ry < ratio*size ly = singleR x l r
--                                 | otherwise               = doubleR x l r
--
--   singleL, singleR :: a -> Set a -> Set a -> Set a
--   singleL x1 t1 (NE _ x2 t2 t3)  = bin x2 (bin x1 t1 t2) t3
--   singleR x1 (NE _ x2 t1 t2) t3  = bin x2 t1 (bin x1 t2 t3)
--
--   doubleL, doubleR :: a -> Set a -> Set a -> Set a
--   doubleL x1 t1 (NE (Bin' _ x2 (NE _ x3 t2 t3) t4)) = bin x3 (bin x1 t1 t2) (bin x2 t3 t4)
--   doubleR x1 (NE _ x2 t1 (NE _ x3 t2 t3)) t4 = bin x3 (bin x2 t1 t2) (bin x1 t3 t4)
--
-- It is only written in such a way that every node is pattern-matched only once.
--
-- Only balanceL and balanceR are needed at the moment, so balance is not here anymore.
-- In case it is needed, it can be found in Data.Map.

-- Functions balanceL and balanceR are specialised versions of balance.
-- balanceL only checks whether the left subtree is too big,
-- balanceR only checks whether the right subtree is too big.

-- balanceL is called when left subtree might have been inserted to or when
-- right subtree might have been deleted from.
balanceL :: a -> Set a -> Set a -> Set a
balanceL x l r = case r of
  Tip -> case l of
    Tip -> NE $ Bin' 1 x Tip Tip
    (NE nel) -> NE $ balanceLNEE x nel

  (NE ner@(Bin' rs _ _ _)) -> case l of
    Tip -> NE $ Bin' (1+rs) x Tip r
    (NE nel) -> NE $ balanceLNENE x nel ner
{-# NOINLINE balanceL #-}

balanceLNE :: a -> NonEmptySet a -> Set a -> NonEmptySet a
balanceLNE x nel r = case r of
  Tip -> balanceLNEE x nel
  (NE ner) -> balanceLNENE x nel ner
{-# NOINLINE balanceLNE #-}

-- | Balance helper where:
-- - Left child might be too big
-- - Left child is non-empty
-- - Right child is empty
balanceLNEE :: a -> NonEmptySet a -> NonEmptySet a
balanceLNEE x nel = case nel of
  (Bin' _ _ Tip Tip) ->
    Bin' 2 x (NE nel) Tip
  (Bin' _ lx Tip (NE (Bin' _ lrx _ _))) ->
    Bin' 3 lrx (NE $ Bin' 1 lx Tip Tip) (NE $ Bin' 1 x Tip Tip)
  (Bin' _ lx ll@(NE (Bin' _ _ _ _)) Tip) ->
    Bin' 3 lx ll (NE $ Bin' 1 x Tip Tip)
  (Bin' ls lx ll@(NE (Bin' lls _ _ _))
                          lr@(NE (Bin' lrs lrx lrl lrr)))
    | lrs < ratio*lls ->
      Bin' (1+ls) lx ll (NE $ Bin' (1+lrs) x lr Tip)
    | otherwise ->
      Bin' (1+ls) lrx
        (NE $ Bin' (1+lls+size lrl) lx ll lrl)
        (NE $ Bin' (1+size lrr) x lrr Tip)
{-# INLINE balanceLNEE #-}

-- | Balance helper where:
-- - Left child might be too big
-- - Left child is non-empty
-- - Right child is non-empty
balanceLNENE :: a -> NonEmptySet a -> NonEmptySet a -> NonEmptySet a
balanceLNENE x l@(Bin' ls lx ll lr) r@(Bin' rs _ _ _)
  | ls > delta*rs = case (ll, lr) of
    (NE (Bin' lls _ _ _), NE (Bin' lrs lrx lrl lrr))
      | lrs < ratio*lls -> Bin' (1+ls+rs) lx
        ll
        (NE $ Bin' (1+rs+lrs) x lr $ NE r)
      | otherwise -> Bin' (1+ls+rs) lrx
        (NE $ Bin' (1+lls+size lrl) lx ll lrl)
        (NE $ Bin' (1+rs+size lrr) x lrr $ NE r)
    (_, _) -> error "Failure in Data.Set.balanceL"
  | otherwise = Bin' (1+ls+rs) x (NE l) (NE r)
{-# INLINE balanceLNENE #-}

-- balanceR is called when right subtree might have been inserted to or when
-- left subtree might have been deleted from.
balanceR :: a -> Set a -> Set a -> Set a
balanceR x l r = case l of
  Tip -> case r of
    Tip -> NE $ Bin' 1 x Tip Tip
    (NE ner) -> NE $ balanceRNEE x ner

  (NE nel@(Bin' ls _ _ _)) -> case r of
    Tip -> NE $ Bin' (1+ls) x l Tip
    (NE ner) -> NE $ balanceRNENE x nel ner
{-# NOINLINE balanceR #-}

-- | Balance helper where:
-- - Right child might be too big
-- - Left child is empty
-- - Right child is non-empty
balanceRNE :: a -> Set a -> NonEmptySet a -> NonEmptySet a
balanceRNE x l ner = case l of
  Tip -> balanceRNEE x ner
  (NE nel) -> balanceRNENE x nel ner
{-# NOINLINE balanceRNE #-}

-- | Balance helper where:
-- - Right child might be too big
-- - Left child is non-empty
-- - Right child is empty
balanceRNEE :: a -> NonEmptySet a -> NonEmptySet a
balanceRNEE x ner = case ner of
  (Bin' _ _ Tip Tip) ->
    Bin' 2 x Tip (NE ner)
  (Bin' _ rx Tip rr@(NE (Bin' _ _ _ _))) ->
    Bin' 3 rx (NE (Bin' 1 x Tip Tip)) rr
  (Bin' _ rx (NE (Bin' _ rlx _ _)) Tip) ->
    Bin' 3 rlx
      (NE (Bin' 1 x Tip Tip))
      (NE (Bin' 1 rx Tip Tip))
  (Bin' rs rx
         rl@(NE (Bin' rls rlx rll rlr))
         rr@(NE (Bin' rrs _ _ _)))
    | rls < ratio*rrs -> Bin' (1+rs) rx
      (NE (Bin' (1+rls) x Tip rl))
      rr
    | otherwise -> Bin' (1+rs) rlx
      (NE (Bin' (1+size rll) x Tip rll))
      (NE (Bin' (1+rrs+size rlr) rx rlr rr))
{-# INLINE balanceRNEE #-}

-- | Balance helper where:
-- - Right child might be too big
-- - Left child is non-empty
-- - Right child is non-empty
balanceRNENE :: a -> NonEmptySet a -> NonEmptySet a -> NonEmptySet a
balanceRNENE x l@(Bin' ls _ _ _) r@(Bin' rs rx rl rr)
  | rs > delta*ls = case (rl, rr) of
    (NE (Bin' rls rlx rll rlr), NE (Bin' rrs _ _ _))
      | rls < ratio*rrs -> Bin' (1+ls+rs) rx
        (NE (Bin' (1+ls+rls) x (NE l) rl))
        rr
      | otherwise -> Bin' (1+ls+rs) rlx
        (NE $ Bin' (1+ls+size rll) x (NE l) rll)
        (NE $ Bin' (1+rrs+size rlr) rx rlr rr)
    (_, _) -> error "Failure in Data.Set.balanceR"
  | otherwise = Bin' (1+ls+rs) x (NE l) (NE r)
{-# INLINE balanceRNENE #-}


{--------------------------------------------------------------------
  The bin constructor maintains the size of the tree
--------------------------------------------------------------------}

bin :: a -> Set a -> Set a -> Set a
bin x l r
  = NE $ Bin' (size l + size r + 1) x l r
{-# INLINE bin #-}

binNE :: a -> Set a -> Set a -> NonEmptySet a
binNE x l r = Bin' (size l + size r + 1) x l r
{-# INLINE binNE #-}

{--------------------------------------------------------------------
  Utilities
--------------------------------------------------------------------}

-- | \(O(1)\).  Decompose a set into pieces based on the structure of the underlying
-- tree.  This function is useful for consuming a set in parallel.
--
-- No guarantee is made as to the sizes of the pieces; an internal, but
-- deterministic process determines this.  However, it is guaranteed that the pieces
-- returned will be in ascending order (all elements in the first subset less than all
-- elements in the second, and so on).
--
-- Examples:
--
-- > splitRoot (fromList [1..6]) ==
-- >   [fromList [1,2,3],fromList [4],fromList [5,6]]
--
-- > splitRoot empty == []
--
--  Note that the current implementation does not return more than three subsets,
--  but you should not depend on this behaviour because it can change in the
--  future without notice.
--
-- @since 0.5.4
splitRoot :: Set a -> [Set a]
splitRoot orig =
  case orig of
    Tip           -> []
    NE (Bin' _ v l r) -> [l, singleton v, r]
{-# INLINE splitRoot #-}

splitRootNE :: NonEmptySet a -> NEL.NonEmpty (Set a)
splitRootNE (Bin' _ v l r) = l NEL.:| [singleton v, r]

splitNERootNE :: NonEmptySet a -> NEL.NonEmpty (NonEmptySet a)
splitNERootNE (Bin' _ v Tip Tip) = pure $ singletonNE v
splitNERootNE (Bin' _ v (NE l) Tip) = l NEL.:| [singletonNE v]
splitNERootNE (Bin' _ v Tip (NE r)) = singletonNE v NEL.:| [r]
splitNERootNE (Bin' _ v (NE l) (NE r)) = l NEL.:| [singletonNE v, r]

-- | Calculate the power set of a set: the set of all its subsets.
--
-- @
-- t ``member`` powerSet s == t ``isSubsetOf`` s
-- @
--
-- Example:
--
-- @
-- powerSet (fromList [1,2,3]) =
--   fromList $ map fromList [[],[1],[1,2],[1,2,3],[1,3],[2],[2,3],[3]]
-- @
--
-- @since 0.5.11
powerSet :: Set a -> Set (Set a)
powerSet xs0 = insertMin empty (foldr' step Tip xs0) where
  step x pxs = insertMin (singleton x) (insertMin x `mapMonotonic` pxs) `glue` pxs

<<<<<<< HEAD
powerSetNE :: NonEmptySet a -> NonEmptySet (Set a)
powerSetNE xs = insertMinNE empty . NE . mapMonotonicNE NE $ nePowerSetNE xs

nePowerSetNE :: forall a . NonEmptySet a -> NonEmptySet (NonEmptySet a)
nePowerSetNE xs = foldr1By f (singletonNE.singletonNE) xs
  where
    f :: a -> NonEmptySet (NonEmptySet a) -> NonEmptySet (NonEmptySet a)
    f v acc = insertMinNE (singletonNE v) (NE $ mapMonotonicNE (insertMinNE v . NE) acc) `glueNE` acc

-- | /O(m*n)/ (conjectured). Calculate the Cartesian product of two sets.
=======
-- | \(O(mn)\) (conjectured). Calculate the Cartesian product of two sets.
>>>>>>> 5e338df8
--
-- @
-- cartesianProduct xs ys = fromList $ liftA2 (,) (toList xs) (toList ys)
-- @
--
-- Example:
--
-- @
-- cartesianProduct (fromList [1,2]) (fromList [\'a\',\'b\']) =
--   fromList [(1,\'a\'), (1,\'b\'), (2,\'a\'), (2,\'b\')]
-- @
--
-- @since 0.5.11
cartesianProduct :: Set a -> Set b -> Set (a, b)
-- I don't know for sure if this implementation (slightly modified from one
-- that Edward Kmett hacked together) is optimal. TODO: try to prove or
-- refute it.
--
-- We could definitely get big-O optimal (O(m * n)) in a rather simple way:
--
--   cartesianProduct _as Tip = Tip
--   cartesianProduct as bs = fromDistinctAscList
--     [(a,b) | a <- toList as, b <- toList bs]
--
-- Unfortunately, this is much slower in practice, at least when the sets are
-- constructed from ascending lists. I tried doing the same thing using a
-- known-length (perfect balancing) variant of fromDistinctAscList, but it
-- still didn't come close to the performance of Kmett's version in my very
-- informal tests.

-- When the second argument has at most one element, we can be a little
-- clever.
cartesianProduct !_as Tip = Tip
cartesianProduct as (NE (Bin' 1 b _ _)) = mapMonotonic (flip (,) b) as
cartesianProduct as bs =
  getMergeSet $ foldMap (\a -> MergeSet $ mapMonotonic ((,) a) bs) as

cartesianProductNE :: forall a b . NonEmptySet a -> NonEmptySet b -> NonEmptySet (a, b)
cartesianProductNE as (Bin' 1 b _ _) = mapMonotonicNE (flip (,) b) as
cartesianProductNE as bs = goFoldMapNE as
  where
    f a = mapMonotonicNE ((,) a) bs
    goFoldMapNE :: NonEmptySet a -> NonEmptySet (a, b)
    goFoldMapNE (Bin'  1 k _ _) = f k
    goFoldMapNE (Bin'  _ k l r) = goFoldMap l `mergeXNE` (f k `mergeNEX` goFoldMap r)
    goFoldMap Tip = empty
    goFoldMap (NE s) = NE $ goFoldMapNE s

-- A version of Set with peculiar Semigroup and Monoid instances.
-- The result of xs <> ys will only be a valid set if the greatest
-- element of xs is strictly less than the least element of ys.
-- This is used to define cartesianProduct.
newtype MergeSet a = MergeSet { getMergeSet :: Set a }

instance Semigroup (MergeSet a) where
  MergeSet xs <> MergeSet ys = MergeSet (merge xs ys)

instance Monoid (MergeSet a) where
  mempty = MergeSet empty

  mappend = (<>)

-- | Calculate the disjoint union of two sets.
--
-- @ disjointUnion xs ys = map Left xs ``union`` map Right ys @
--
-- Example:
--
-- @
-- disjointUnion (fromList [1,2]) (fromList ["hi", "bye"]) =
--   fromList [Left 1, Left 2, Right "hi", Right "bye"]
-- @
--
-- @since 0.5.11
disjointUnion :: Set a -> Set b -> Set (Either a b)
disjointUnion as bs = merge (mapMonotonic Left as) (mapMonotonic Right bs)

disjointUnionNE :: NonEmptySet a -> NonEmptySet b -> NonEmptySet (Either a b)
disjointUnionNE as bs = mergeNE (mapMonotonicNE Left as) (mapMonotonicNE Right bs)

disjointUnionNEX :: NonEmptySet a -> Set b -> NonEmptySet (Either a b)
disjointUnionNEX as bs = mergeNEX (mapMonotonicNE Left as) (mapMonotonic Right bs)

disjointUnionXNE :: Set a -> NonEmptySet b -> NonEmptySet (Either a b)
disjointUnionXNE as bs = mergeXNE (mapMonotonic Left as) (mapMonotonicNE Right bs)
{--------------------------------------------------------------------
  Debugging
--------------------------------------------------------------------}
-- | \(O(n)\). Show the tree that implements the set. The tree is shown
-- in a compressed, hanging format.
showTree :: Show a => Set a -> String
showTree s
  = showTreeWith True False s

showTreeNE :: Show a => NonEmptySet a -> String
showTreeNE s
  = showTreeWithNE True False s


{- | \(O(n)\). The expression (@showTreeWith hang wide map@) shows
 the tree that implements the set. If @hang@ is
 @True@, a /hanging/ tree is shown otherwise a rotated tree is shown. If
 @wide@ is 'True', an extra wide version is shown.

> Set> putStrLn $ showTreeWith True False $ fromDistinctAscList [1..5]
> 4
> +--2
> |  +--1
> |  +--3
> +--5
>
> Set> putStrLn $ showTreeWith True True $ fromDistinctAscList [1..5]
> 4
> |
> +--2
> |  |
> |  +--1
> |  |
> |  +--3
> |
> +--5
>
> Set> putStrLn $ showTreeWith False True $ fromDistinctAscList [1..5]
> +--5
> |
> 4
> |
> |  +--3
> |  |
> +--2
>    |
>    +--1

-}
showTreeWith :: Show a => Bool -> Bool -> Set a -> String
showTreeWith hang wide t
  | hang      = (showsTreeHang wide [] t) ""
  | otherwise = (showsTree wide [] [] t) ""

showTreeWithNE :: Show a => Bool -> Bool -> NonEmptySet a -> String
showTreeWithNE hang wide t
  | hang      = (showsTreeHangNE wide [] t) ""
  | otherwise = (showsTreeNE wide [] [] t) ""

showsTree :: Show a => Bool -> [String] -> [String] -> Set a -> ShowS
showsTree wide lbars rbars t
  = case t of
      Tip -> showsBars lbars . showString "|\n"
      NE ne -> showsTreeNE wide lbars rbars ne

showsTreeNE :: Show a => Bool -> [String] -> [String] -> NonEmptySet a -> ShowS
showsTreeNE wide lbars rbars t
  = case t of
      Bin' _ x Tip Tip
          -> showsBars lbars . shows x . showString "\n"
      Bin' _ x l r
          -> showsTree wide (withBar rbars) (withEmpty rbars) r .
             showWide wide rbars .
             showsBars lbars . shows x . showString "\n" .
             showWide wide lbars .
             showsTree wide (withEmpty lbars) (withBar lbars) l

showsTreeHang :: Show a => Bool -> [String] -> Set a -> ShowS
showsTreeHang wide bars t
  = case t of
      Tip -> showsBars bars . showString "|\n"
      NE ne -> showsTreeHangNE wide bars ne

showsTreeHangNE :: Show a => Bool -> [String] -> NonEmptySet a -> ShowS
showsTreeHangNE wide bars t
  = case t of
      Bin' _ x Tip Tip
          -> showsBars bars . shows x . showString "\n"
      Bin' _ x l r
          -> showsBars bars . shows x . showString "\n" .
             showWide wide bars .
             showsTreeHang wide (withBar bars) l .
             showWide wide bars .
             showsTreeHang wide (withEmpty bars) r

showWide :: Bool -> [String] -> String -> String
showWide wide bars
  | wide      = showString (concat (reverse bars)) . showString "|\n"
  | otherwise = id

showsBars :: [String] -> ShowS
showsBars bars
  = case bars of
      [] -> id
      _  -> showString (concat (reverse (tail bars))) . showString node

node :: String
node           = "+--"

withBar, withEmpty :: [String] -> [String]
withBar bars   = "|  ":bars
withEmpty bars = "   ":bars

{--------------------------------------------------------------------
  Assertions
--------------------------------------------------------------------}
-- | \(O(n)\). Test if the internal set structure is valid.
valid :: Ord a => Set a -> Bool
valid t
  = balanced t && ordered t && validsize t

validNE :: Ord a => NonEmptySet a -> Bool
validNE t
  = balancedNE t && orderedNE t && validsizeNE t

--------------------------------------------------------------------

ordered :: Ord a => Set a -> Bool
ordered = bounded (const True) (const True)

orderedNE :: Ord a => NonEmptySet a -> Bool
orderedNE = boundedNE (const True) (const True)

bounded :: Ord a => (a -> Bool) -> (a -> Bool) -> Set a -> Bool
bounded lo hi t' = case t' of
  Tip -> True
  NE ne -> boundedNE lo hi ne

boundedNE :: Ord a => (a -> Bool) -> (a -> Bool) -> NonEmptySet a -> Bool
boundedNE lo hi (Bin' _ x l r) =
  (lo x) && (hi x) && bounded lo (<x) l && bounded (>x) hi r

--------------------------------------------------------------------

balanced :: Set a -> Bool
balanced t = case t of
  Tip -> True
  NE ne -> balancedNE ne

balancedNE :: NonEmptySet a -> Bool
balancedNE (Bin' _ _ l r) =
  (size l + size r <= 1 || (size l <= delta*size r && size r <= delta*size l)) &&
    balanced l && balanced r

--------------------------------------------------------------------

validsize :: Set a -> Bool
validsize t = realsize t == Just (size t)

validsizeNE :: NonEmptySet a -> Bool
validsizeNE t = realsizeNE t == Just (sizeNE t)

realsize :: Set a -> Maybe Size
realsize t' = case t' of
  Tip          -> Just 0
  NE ne -> realsizeNE ne

realsizeNE :: NonEmptySet a -> Maybe Size
realsizeNE (Bin' sz _ l r) = case (realsize l,realsize r) of
  (Just n, Just m)  | n+m+1 == sz  -> Just sz
  _                -> Nothing<|MERGE_RESOLUTION|>--- conflicted
+++ resolved
@@ -4,13 +4,9 @@
 #if !defined(TESTING) && defined(__GLASGOW_HASKELL__)
 {-# LANGUAGE Trustworthy #-}
 #endif
-<<<<<<< HEAD
-#if __GLASGOW_HASKELL__ >= 708
-{-# LANGUAGE PatternSynonyms #-}
-=======
 #ifdef __GLASGOW_HASKELL__
 {-# LANGUAGE DeriveLift #-}
->>>>>>> 5e338df8
+{-# LANGUAGE PatternSynonyms #-}
 {-# LANGUAGE RoleAnnotations #-}
 {-# LANGUAGE StandaloneDeriving #-}
 {-# LANGUAGE TypeFamilies #-}
@@ -129,15 +125,11 @@
 
 module Data.Set.Internal (
             -- * Set type
-<<<<<<< HEAD
-              Set(..)         -- instance Eq,Ord,Show,Read,Data,Typeable
+              Set(..)         -- instance Eq,Ord,Show,Read,Data
 #if __GLASGOW_HASKELL__ >= 708
             , pattern Bin
 #endif
-            , NonEmptySet(..) -- instance Eq,Ord,Show,Read,Data,Typeable
-=======
-              Set(..)       -- instance Eq,Ord,Show,Read,Data
->>>>>>> 5e338df8
+            , NonEmptySet(..) -- instance Eq,Ord,Show,Read,Data
             , Size
 
             -- * Operators
@@ -168,24 +160,17 @@
             -- * Combine
             , union, unionNE
             , unions
-<<<<<<< HEAD
             , difference, differenceNE
             , intersection, intersectionNE
+#if (MIN_VERSION_base(4,9,0))
+            , intersections
+#endif
             , cartesianProduct, cartesianProductNE
             , disjointUnion, disjointUnionNE, disjointUnionNEX, disjointUnionXNE
-=======
-            , difference
-            , intersection
-#if (MIN_VERSION_base(4,9,0))
-            , intersections
-#endif
-            , cartesianProduct
-            , disjointUnion
 #if (MIN_VERSION_base(4,9,0))
             , Intersection(..)
 #endif
 
->>>>>>> 5e338df8
 
             -- * Filter
             , filter, filterNE
@@ -283,16 +268,7 @@
 import Data.Functor.Classes
 import Data.Functor.Identity (Identity)
 import qualified Data.Foldable as Foldable
-<<<<<<< HEAD
-#if !MIN_VERSION_base(4,8,0)
-import Data.Foldable (Foldable (foldMap))
-#endif
-#if MIN_VERSION_base(4,9,0)
 import qualified Data.List.NonEmpty as NEL
-#endif
-import Data.Typeable
-=======
->>>>>>> 5e338df8
 import Control.DeepSeq (NFData(rnf))
 
 import Utils.Containers.Internal.StrictPair
@@ -333,25 +309,20 @@
 
 type Size     = Int
 
-<<<<<<< HEAD
 #if __GLASGOW_HASKELL__ >= 802
 {-# COMPLETE Bin, Tip #-}
 #endif
-#if __GLASGOW_HASKELL__ >= 710
+#ifdef __GLASGOW_HASKELL__
 pattern Bin :: Size -> a -> Set a -> Set a -> Set a
-#endif
-#if __GLASGOW_HASKELL__ >= 708
 pattern Bin s a l r = NE (Bin' s a l r)
 
-=======
-#ifdef __GLASGOW_HASKELL__
->>>>>>> 5e338df8
 type role Set nominal
 type role NonEmptySet nominal
 #endif
 
 -- | @since FIXME
 deriving instance Lift a => Lift (Set a)
+deriving instance Lift a => Lift (NonEmptySet a)
 
 instance Ord a => Monoid (Set a) where
     mempty  = empty
@@ -401,8 +372,6 @@
     {-# INLINABLE sum #-}
     product = foldl' (*) 1
     {-# INLINABLE product #-}
-<<<<<<< HEAD
-#endif
 
 instance Foldable.Foldable NonEmptySet where
     fold = goNE
@@ -445,8 +414,6 @@
     -- product = foldl' (*) 1
     -- {-# INLINABLE product #-}
 #endif
-=======
->>>>>>> 5e338df8
 
 #if __GLASGOW_HASKELL__
 
@@ -483,31 +450,23 @@
 null (NE _) = False
 {-# INLINE null #-}
 
-<<<<<<< HEAD
 -- | /O(1)/. Return 'Just' if the set is not empty.
 nonEmpty :: Set a -> Maybe (NonEmptySet a)
 nonEmpty Tip = Nothing
 nonEmpty (NE ne) = Just ne
 {-# INLINE nonEmpty #-}
 
--- | /O(1)/. The number of elements in the set.
-=======
 -- | \(O(1)\). The number of elements in the set.
->>>>>>> 5e338df8
 size :: Set a -> Int
 size Tip = 0
 size (NE ne) = sizeNE ne
 {-# INLINE size #-}
 
-<<<<<<< HEAD
 sizeNE :: NonEmptySet a -> Int
 sizeNE (Bin' sz _ _ _) = sz
 {-# INLINE sizeNE #-}
 
--- | /O(log n)/. Is the element in the set?
-=======
 -- | \(O(\log n)\). Is the element in the set?
->>>>>>> 5e338df8
 member :: Ord a => a -> Set a -> Bool
 member !_ Tip = False
 member x (NE t) = memberNE x t
@@ -535,7 +494,6 @@
 {-# INLINE notMember #-}
 #endif
 
-<<<<<<< HEAD
 notMemberNE :: Ord a => a -> NonEmptySet a -> Bool
 notMemberNE a t = not $ memberNE a t
 #if __GLASGOW_HASKELL__
@@ -546,10 +504,7 @@
 
 --------------------------------------------------------------------
 
--- | /O(log n)/. Find largest element smaller than the given one.
-=======
 -- | \(O(\log n)\). Find largest element smaller than the given one.
->>>>>>> 5e338df8
 --
 -- > lookupLT 3 (fromList [3, 5]) == Nothing
 -- > lookupLT 5 (fromList [3, 5]) == Just 3
@@ -579,13 +534,9 @@
 {-# INLINE lookupLTNE #-}
 #endif
 
-<<<<<<< HEAD
 --------------------------------------------------------------------
 
--- | /O(log n)/. Find smallest element greater than the given one.
-=======
 -- | \(O(\log n)\). Find smallest element greater than the given one.
->>>>>>> 5e338df8
 --
 -- > lookupGT 4 (fromList [3, 5]) == Just 5
 -- > lookupGT 5 (fromList [3, 5]) == Nothing
@@ -615,13 +566,9 @@
 {-# INLINE lookupGTNE #-}
 #endif
 
-<<<<<<< HEAD
 --------------------------------------------------------------------
 
--- | /O(log n)/. Find largest element smaller or equal to the given one.
-=======
 -- | \(O(\log n)\). Find largest element smaller or equal to the given one.
->>>>>>> 5e338df8
 --
 -- > lookupLE 2 (fromList [3, 5]) == Nothing
 -- > lookupLE 4 (fromList [3, 5]) == Just 3
@@ -654,13 +601,9 @@
 {-# INLINE lookupLENE #-}
 #endif
 
-<<<<<<< HEAD
 --------------------------------------------------------------------
 
--- | /O(log n)/. Find smallest element greater or equal to the given one.
-=======
 -- | \(O(\log n)\). Find smallest element greater or equal to the given one.
->>>>>>> 5e338df8
 --
 -- > lookupGE 3 (fromList [3, 5]) == Just 3
 -- > lookupGE 4 (fromList [3, 5]) == Just 5
@@ -798,13 +741,9 @@
 {-# INLINE insertRNE #-}
 #endif
 
-<<<<<<< HEAD
 --------------------------------------------------------------------
 
--- | /O(log n)/. Delete an element from a set.
-=======
 -- | \(O(\log n)\). Delete an element from a set.
->>>>>>> 5e338df8
 
 delete :: Ord a => a -> Set a -> Set a
 delete !_ Tip = Tip
@@ -1192,7 +1131,6 @@
 {-# INLINABLE intersection #-}
 #endif
 
-<<<<<<< HEAD
 intersectionNE :: Ord a => NonEmptySet a -> NonEmptySet a -> Set a
 intersectionNE t1@(Bin' _ x l1 r1) t2
   | b = if l1l2 `ptrEq` l1 && r1r2 `ptrEq` r1
@@ -1205,7 +1143,8 @@
     !r1r2 = intersection r1 r2
 #if __GLASGOW_HASKELL__
 {-# INLINABLE intersectionNE #-}
-=======
+#endif
+
 #if (MIN_VERSION_base(4,9,0))
 -- | The intersection of a series of sets. Intersections are performed left-to-right.
 intersections :: Ord a => NonEmpty (Set a) -> Set a
@@ -1222,7 +1161,6 @@
 instance (Ord a) => Semigroup (Intersection a) where
     (Intersection a) <> (Intersection b) = Intersection $ intersection a b
     stimes = stimesIdempotent
->>>>>>> 5e338df8
 #endif
 
 {--------------------------------------------------------------------
@@ -1283,14 +1221,10 @@
 {-# INLINABLE map #-}
 #endif
 
-<<<<<<< HEAD
 mapNE :: Ord b => (a->b) -> NonEmptySet a -> NonEmptySet b
 mapNE f = fromListNE . fmap f . toListNE
 
--- | /O(n)/. The
-=======
 -- | \(O(n)\). The
->>>>>>> 5e338df8
 --
 -- @'mapMonotonic' f s == 'map' f s@, but works only when @f@ is strictly increasing.
 -- /The precondition is not checked./
@@ -1332,7 +1266,6 @@
     go z' (NE (Bin' _ x l r)) = go (f x (go z' r)) l
 {-# INLINE foldr #-}
 
-<<<<<<< HEAD
 foldr1 :: (b -> b -> b) -> NonEmptySet b -> b
 foldr1 f = foldr1By f id
 {-# INLINE foldr1 #-}
@@ -1347,18 +1280,14 @@
     go (Bin' _ v l Tip) = finish l (g v)
 {-# INLINE foldr1By #-}
 
--- | /O(n)/. A strict version of 'foldr'. Each application of the operator is
-=======
 -- | \(O(n)\). A strict version of 'foldr'. Each application of the operator is
->>>>>>> 5e338df8
 -- evaluated before using the result in the next application. This
 -- function is strict in the starting value.
 foldr' :: (a -> b -> b) -> b -> Set a -> b
 foldr' f z = go z
   where
     go !z' Tip           = z'
-<<<<<<< HEAD
-    go z' (NE (Bin' _ x l r)) = go (f x (go z' r)) l
+    go z' (NE (Bin' _ x l r)) = go (f x $! go z' r) l
 {-# INLINE foldr' #-}
 
 foldr1' :: (b -> b -> b) -> NonEmptySet b -> b
@@ -1377,13 +1306,7 @@
     go (Bin' _ v l (NE r)) = finish l (f v (go r))
     go (Bin' _ v l Tip) = finish l (g v)
 {-# INLINE foldr1By' #-}
--- | /O(n)/. Fold the elements in the set using the given left-associative
-=======
-    go z' (Bin _ x l r) = go (f x $! go z' r) l
-{-# INLINE foldr' #-}
-
 -- | \(O(n)\). Fold the elements in the set using the given left-associative
->>>>>>> 5e338df8
 -- binary operator, such that @'foldl' f z == 'Prelude.foldl' f z . 'toAscList'@.
 --
 -- For example,
@@ -1396,7 +1319,6 @@
     go z' (NE (Bin' _ x l r)) = go (f (go z' l) x) r
 {-# INLINE foldl #-}
 
-<<<<<<< HEAD
 foldl1 :: (b -> b -> b) -> NonEmptySet b -> b
 foldl1 f = go
   where
@@ -1414,23 +1336,16 @@
     go (Bin' _ v Tip r) = finish (g v) r
 {-# INLINE foldl1By #-}
 
--- | /O(n)/. A strict version of 'foldl'. Each application of the operator is
-=======
 -- | \(O(n)\). A strict version of 'foldl'. Each application of the operator is
->>>>>>> 5e338df8
 -- evaluated before using the result in the next application. This
 -- function is strict in the starting value.
 foldl' :: (a -> b -> a) -> a -> Set b -> a
 foldl' f z = go z
   where
     go !z' Tip           = z'
-<<<<<<< HEAD
-    go z' (NE (Bin' _ x l r)) = go (f (go z' l) x) r
-=======
-    go z' (Bin _ x l r) =
+    go z' (NE (Bin' _ x l r)) =
       let !z'' = go z' l
       in go (f z'' x) r
->>>>>>> 5e338df8
 {-# INLINE foldl' #-}
 
 foldl1' :: (b -> b -> b) -> NonEmptySet b -> b
@@ -1476,13 +1391,12 @@
 toList :: Set a -> [a]
 toList = toAscList
 
-<<<<<<< HEAD
 #if MIN_VERSION_base(4,9,0)
 toListNE :: NonEmptySet a -> NEL.NonEmpty a
 toListNE = toAscListNE
 #endif
 
--- | /O(n)/. Convert the set to an ascending list of elements. Subject to list fusion.
+-- | \(O(n)\). Convert the set to an ascending list of elements. Subject to list fusion.
 toAscList :: Set a -> [a]
 toAscList = foldr (:) []
 
@@ -1491,14 +1405,7 @@
 toAscListNE = foldr1 (<>) . mapMonotonicNE pure
 #endif
 
--- | /O(n)/. Convert the set to a descending list of elements. Subject to list
-=======
--- | \(O(n)\). Convert the set to an ascending list of elements. Subject to list fusion.
-toAscList :: Set a -> [a]
-toAscList = foldr (:) []
-
 -- | \(O(n)\). Convert the set to a descending list of elements. Subject to list
->>>>>>> 5e338df8
 -- fusion.
 toDescList :: Set a -> [a]
 toDescList = foldl (flip (:)) []
@@ -1832,7 +1739,6 @@
 {-# INLINABLE findIndex #-}
 #endif
 
-<<<<<<< HEAD
 findIndexNE :: Ord a => a -> NonEmptySet a -> Int
 findIndexNE = findIndexSNE 0
 #if __GLASGOW_HASKELL__
@@ -1849,10 +1755,7 @@
   GT -> findIndexS (idx + size l + 1) x r
   EQ -> idx + size l
 
--- | /O(log n)/. Lookup the /index/ of an element, which is its zero-based index in
-=======
 -- | \(O(\log n)\). Lookup the /index/ of an element, which is its zero-based index in
->>>>>>> 5e338df8
 -- the sorted sequence of elements. The index is a number from /0/ up to, but not
 -- including, the 'size' of the set.
 --
@@ -1870,7 +1773,6 @@
 {-# INLINABLE lookupIndex #-}
 #endif
 
-<<<<<<< HEAD
 lookupIndexNE :: Ord a => a -> NonEmptySet a -> Maybe Int
 lookupIndexNE = lookupIndexSNE 0
 #if __GLASGOW_HASKELL__
@@ -1887,10 +1789,7 @@
   GT -> lookupIndexS (idx + size l + 1) x r
   EQ -> Just $! idx + size l
 
--- | /O(log n)/. Retrieve an element by its /index/, i.e. by its zero-based
-=======
 -- | \(O(\log n)\). Retrieve an element by its /index/, i.e. by its zero-based
->>>>>>> 5e338df8
 -- index in the sorted sequence of elements. If the /index/ is out of range (less
 -- than zero, greater or equal to 'size' of the set), 'error' is called.
 --
@@ -2524,7 +2423,6 @@
 powerSet xs0 = insertMin empty (foldr' step Tip xs0) where
   step x pxs = insertMin (singleton x) (insertMin x `mapMonotonic` pxs) `glue` pxs
 
-<<<<<<< HEAD
 powerSetNE :: NonEmptySet a -> NonEmptySet (Set a)
 powerSetNE xs = insertMinNE empty . NE . mapMonotonicNE NE $ nePowerSetNE xs
 
@@ -2534,10 +2432,7 @@
     f :: a -> NonEmptySet (NonEmptySet a) -> NonEmptySet (NonEmptySet a)
     f v acc = insertMinNE (singletonNE v) (NE $ mapMonotonicNE (insertMinNE v . NE) acc) `glueNE` acc
 
--- | /O(m*n)/ (conjectured). Calculate the Cartesian product of two sets.
-=======
 -- | \(O(mn)\) (conjectured). Calculate the Cartesian product of two sets.
->>>>>>> 5e338df8
 --
 -- @
 -- cartesianProduct xs ys = fromList $ liftA2 (,) (toList xs) (toList ys)
