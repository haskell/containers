{-# LANGUAGE CPP #-}
{-# LANGUAGE BangPatterns #-}
{-# LANGUAGE PatternGuards #-}
#if defined(__GLASGOW_HASKELL__)
<<<<<<< HEAD
{-# LANGUAGE Trustworthy #-}
#endif
#if __GLASGOW_HASKELL__ >= 708
{-# LANGUAGE PatternSynonyms #-}
=======
{-# LANGUAGE DeriveLift #-}
>>>>>>> 5e338df8
{-# LANGUAGE RoleAnnotations #-}
{-# LANGUAGE StandaloneDeriving #-}
{-# LANGUAGE Trustworthy #-}
{-# LANGUAGE TypeFamilies #-}
#endif
#define USE_MAGIC_PROXY 1

#ifdef USE_MAGIC_PROXY
{-# LANGUAGE MagicHash #-}
#endif

{-# OPTIONS_HADDOCK not-home #-}

#include "containers.h"

#if !(WORD_SIZE_IN_BITS >= 61)
#define DEFINE_ALTERF_FALLBACK 1
#endif

-----------------------------------------------------------------------------
-- |
-- Module      :  Data.Map.Internal
-- Copyright   :  (c) Daan Leijen 2002
--                (c) Andriy Palamarchuk 2008
-- License     :  BSD-style
-- Maintainer  :  libraries@haskell.org
-- Portability :  portable
--
-- = WARNING
--
-- This module is considered __internal__.
--
-- The Package Versioning Policy __does not apply__.
--
-- The contents of this module may change __in any way whatsoever__
-- and __without any warning__ between minor versions of this package.
--
-- Authors importing this module are expected to track development
-- closely.
--
-- = Description
--
-- An efficient implementation of maps from keys to values (dictionaries).
--
-- Since many function names (but not the type name) clash with
-- "Prelude" names, this module is usually imported @qualified@, e.g.
--
-- >  import Data.Map (Map)
-- >  import qualified Data.Map as Map
--
-- The implementation of 'Map' is based on /size balanced/ binary trees (or
-- trees of /bounded balance/) as described by:
--
--    * Stephen Adams, \"/Efficient sets: a balancing act/\",
--     Journal of Functional Programming 3(4):553-562, October 1993,
--     <http://www.swiss.ai.mit.edu/~adams/BB/>.
--    * J. Nievergelt and E.M. Reingold,
--      \"/Binary search trees of bounded balance/\",
--      SIAM journal of computing 2(1), March 1973.
--
--  Bounds for 'union', 'intersection', and 'difference' are as given
--  by
--
--    * Guy Blelloch, Daniel Ferizovic, and Yihan Sun,
--      \"/Just Join for Parallel Ordered Sets/\",
--      <https://arxiv.org/abs/1602.02120v3>.
--
-- Note that the implementation is /left-biased/ -- the elements of a
-- first argument are always preferred to the second, for example in
-- 'union' or 'insert'.
--
-- Operation comments contain the operation time complexity in
-- the Big-O notation <http://en.wikipedia.org/wiki/Big_O_notation>.
--
-- @since 0.5.9
-----------------------------------------------------------------------------

-- [Note: Using INLINABLE]
-- ~~~~~~~~~~~~~~~~~~~~~~~
-- It is crucial to the performance that the functions specialize on the Ord
-- type when possible. GHC 7.0 and higher does this by itself when it sees th
-- unfolding of a function -- that is why all public functions are marked
-- INLINABLE (that exposes the unfolding).


-- [Note: Using INLINE]
-- ~~~~~~~~~~~~~~~~~~~~
-- For other compilers and GHC pre 7.0, we mark some of the functions INLINE.
-- We mark the functions that just navigate down the tree (lookup, insert,
-- delete and similar). That navigation code gets inlined and thus specialized
-- when possible. There is a price to pay -- code growth. The code INLINED is
-- therefore only the tree navigation, all the real work (rebalancing) is not
-- INLINED by using a NOINLINE.
--
-- All methods marked INLINE have to be nonrecursive -- a 'go' function doing
-- the real work is provided.


-- [Note: Type of local 'go' function]
-- ~~~~~~~~~~~~~~~~~~~~~~~~~~~~~~~~~~~
-- If the local 'go' function uses an Ord class, it sometimes heap-allocates
-- the Ord dictionary when the 'go' function does not have explicit type.
-- In that case we give 'go' explicit type. But this slightly decrease
-- performance, as the resulting 'go' function can float out to top level.


-- [Note: Local 'go' functions and capturing]
-- ~~~~~~~~~~~~~~~~~~~~~~~~~~~~~~~~~~~~~~~~~~
-- As opposed to Map, when 'go' function captures an argument, increased
-- heap-allocation can occur: sometimes in a polymorphic function, the 'go'
-- floats out of its enclosing function and then it heap-allocates the
-- dictionary and the argument. Maybe it floats out too late and strictness
-- analyzer cannot see that these could be passed on stack.
--

-- [Note: Order of constructors]
-- ~~~~~~~~~~~~~~~~~~~~~~~~~~~~~
-- The order of constructors of Map matters when considering performance.
-- Currently in GHC 7.0, when type has 2 constructors, a forward conditional
-- jump is made when successfully matching second constructor. Successful match
-- of first constructor results in the forward jump not taken.
-- On GHC 7.0, reordering constructors from Tip | NE to NE | Tip
-- improves the benchmark by up to 10% on x86.

module Data.Map.Internal (
    -- * Map type
      Map(..)          -- instance Eq,Show,Read
#if __GLASGOW_HASKELL__ >= 708
    , pattern Bin
#endif
    , NonEmptyMap(..)  -- instance Eq,Show,Read
    , Size

    -- * Operators
    , (!), (!?), (\\)

    -- * Query
    , null
    , nonEmpty
    , size, sizeNE
    , member, memberNE
    , notMember, notMemberNE
    , lookup, lookupNE
    , findWithDefault, findWithDefaultNE
    , lookupLT, lookupLTNE
    , lookupGT, lookupGTNE
    , lookupLE, lookupLENE
    , lookupGE, lookupGENE

    -- * Construction
    , empty
    , singleton, singletonNE

    -- ** Insertion
    , insert, insertNE
    , insertWith, insertWithNE
    , insertWithKey, insertWithKeyNE
    , insertLookupWithKey, insertLookupWithKeyNE

    -- ** Delete\/Update
    , delete, deleteNE
    , adjust, adjustNE
    , adjustWithKey, adjustWithKeyNE
    , update, updateNE
    , updateWithKey, updateWithKeyNE
    , updateLookupWithKey, updateLookupWithKeyNE
    , alter, alterNE
    , alterF, alterFNE

    -- * Combine

    -- ** Union
    , union, unionNE
    , unionWith, unionWithNE
    , unionWithKey, unionWithKeyNE
    , unions
    , unionsWith

    -- ** Difference
    , difference, differenceNE
    , differenceWith, differenceWithNE
    , differenceWithKey, differenceWithKeyNE

    -- ** Intersection
    , intersection, intersectionNE
    , intersectionWith, intersectionWithNE
    , intersectionWithKey, intersectionWithKeyNE

    -- ** Disjoint
    , disjoint, disjointNE


    -- ** Compose
    , compose

    -- ** General combining function
    , SimpleWhenMissing
    , SimpleWhenMatched
    , runWhenMatched
    , runWhenMissing
    , merge, mergeNE
    -- *** @WhenMatched@ tactics
    , zipWithMaybeMatched
    , zipWithMatched
    -- *** @WhenMissing@ tactics
    , mapMaybeMissing
    , dropMissing
    , preserveMissing
    , preserveMissing'
    , mapMissing
    , filterMissing

    -- ** Applicative general combining function
    , WhenMissing (..)
    , WhenMatched (..)
    , mergeA, mergeANE

    -- *** @WhenMatched@ tactics
    -- | The tactics described for 'merge' work for
    -- 'mergeA' as well. Furthermore, the following
    -- are available.
    , zipWithMaybeAMatched
    , zipWithAMatched

    -- *** @WhenMissing@ tactics
    -- | The tactics described for 'merge' work for
    -- 'mergeA' as well. Furthermore, the following
    -- are available.
    , traverseMaybeMissing
    , traverseMissing
    , filterAMissing

    -- ** Deprecated general combining function

    , mergeWithKey

    -- * Traversal
    -- ** Map
    , map, mapNE
    , mapWithKey
    , traverseWithKey, traverseWithKeyNE
    , traverseMaybeWithKey, traverseMaybeWithKeyNE
    , mapAccum, mapAccumNE
    , mapAccumWithKey, mapAccumWithKeyNE
    , mapAccumRWithKey, mapAccumRWithKeyNE
    , mapKeys
    , mapKeysWith
    , mapKeysMonotonic, mapKeysMonotonicNE

    -- * Folds
    , foldr
    , foldl
    , foldrWithKey
    , foldlWithKey
    , foldMapWithKey

    -- ** Strict folds
    , foldr'
    , foldl'
    , foldrWithKey'
    , foldlWithKey'

    -- * Conversion
    , elems
    , keys
    , assocs
    , keysSet
    , argSet
    , fromSet
    , fromArgSet

    -- ** Lists
    , toList
    , fromList
    , fromListWith
    , fromListWithKey

    -- ** Ordered lists
    , toAscList
    , toDescList
    , fromAscList
    , fromAscListWith
    , fromAscListWithKey
    , fromDistinctAscList
    , fromDescList
    , fromDescListWith
    , fromDescListWithKey
    , fromDistinctDescList

    -- * Filter
    , filter
    , filterWithKey

    , takeWhileAntitone
    , dropWhileAntitone
    , spanAntitone

    , restrictKeys, restrictKeysNE
    , withoutKeys
    , partition
    , partitionWithKey

    , mapMaybe
    , mapMaybeWithKey
    , mapEither
    , mapEitherWithKey

    , split
    , splitLookup, splitLookupNE
    , splitRoot

    -- * Submap
    , isSubmapOf, isSubmapOfBy
    , isProperSubmapOf, isProperSubmapOfBy

    -- * Indexed
    , lookupIndex
    , findIndex
    , elemAt
    , updateAt
    , deleteAt
    , take
    , drop
    , splitAt

    -- * Min\/Max
    , lookupMin
    , lookupMax
    , findMin
    , findMax
    , deleteMin
    , deleteMax
    , deleteFindMin
    , deleteFindMax
    , updateMin
    , updateMax
    , updateMinWithKey
    , updateMaxWithKey
    , minView
    , maxView
    , minViewWithKey
    , maxViewWithKey

    -- Used by the strict version
    , AreWeStrict (..)
    , atKeyImpl
#ifdef __GLASGOW_HASKELL__
    , atKeyPlain
#endif
    , bin, binNE
    , balance
    , balanceL
    , balanceR
    , delta
    , insertMax
    , link
    , link2
    , glue
    , MaybeS(..)
    , Identity(..)

    -- Used by Map.Merge.Lazy
    , mapWhenMissing
    , mapWhenMatched
    , lmapWhenMissing
    , contramapFirstWhenMatched
    , contramapSecondWhenMatched
    , mapGentlyWhenMissing
    , mapGentlyWhenMatched
    ) where

import Data.Functor.Identity (Identity (..))
import Control.Applicative (liftA3)
import Data.Functor.Classes
import Data.Semigroup (stimesIdempotentMonoid)
import Data.Semigroup (Arg(..), Semigroup(stimes))
#if !(MIN_VERSION_base(4,11,0))
import Data.Semigroup (Semigroup((<>)))
#endif
import Control.Applicative (Const (..))
import Control.DeepSeq (NFData(rnf))
import Data.Bits (shiftL, shiftR)
import qualified Data.Foldable as Foldable
#if MIN_VERSION_base(4,10,0)
import Data.Bifoldable
#endif
import Prelude hiding (lookup, map, filter, foldr, foldl, null, splitAt, take, drop)

import qualified Data.Set.Internal as Set
import Data.Set.Internal (Set)
import Utils.Containers.Internal.PtrEquality (ptrEq)
import Utils.Containers.Internal.StrictPair
import Utils.Containers.Internal.StrictMaybe
import Utils.Containers.Internal.BitQueue
#ifdef DEFINE_ALTERF_FALLBACK
import Utils.Containers.Internal.BitUtil (wordSize)
#endif

#if __GLASGOW_HASKELL__
import GHC.Exts (build, lazy)
import Language.Haskell.TH.Syntax (Lift)
#  ifdef USE_MAGIC_PROXY
import GHC.Exts (Proxy#, proxy# )
#  endif
import qualified GHC.Exts as GHCExts
import Text.Read hiding (lift)
import Data.Data
import qualified Control.Category as Category
import Data.Coerce
#endif


{--------------------------------------------------------------------
  Operators
--------------------------------------------------------------------}
infixl 9 !,!?,\\ --

-- | \(O(\log n)\). Find the value at a key.
-- Calls 'error' when the element can not be found.
--
-- > fromList [(5,'a'), (3,'b')] ! 1    Error: element not in the map
-- > fromList [(5,'a'), (3,'b')] ! 5 == 'a'

(!) :: Ord k => Map k a -> k -> a
(!) m k = find k m
#if __GLASGOW_HASKELL__
{-# INLINE (!) #-}
#endif

-- | \(O(\log n)\). Find the value at a key.
-- Returns 'Nothing' when the element can not be found.
--
-- prop> fromList [(5, 'a'), (3, 'b')] !? 1 == Nothing
-- prop> fromList [(5, 'a'), (3, 'b')] !? 5 == Just 'a'
--
-- @since 0.5.9

(!?) :: Ord k => Map k a -> k -> Maybe a
(!?) m k = lookup k m
#if __GLASGOW_HASKELL__
{-# INLINE (!?) #-}
#endif

-- | Same as 'difference'.
(\\) :: Ord k => Map k a -> Map k b -> Map k a
m1 \\ m2 = difference m1 m2
#if __GLASGOW_HASKELL__
{-# INLINE (\\) #-}
#endif

{--------------------------------------------------------------------
  Size balanced trees.
--------------------------------------------------------------------}
-- | A Map from keys @k@ to values @a@.
--
-- The 'Semigroup' operation for 'Map' is 'union', which prefers
-- values from the left operand. If @m1@ maps a key @k@ to a value
-- @a1@, and @m2@ maps the same key to a different value @a2@, then
-- their union @m1 <> m2@ maps @k@ to @a1@.

-- See Note: Order of constructors
data Map k a  = NE {-# UNPACK #-} !(NonEmptyMap k a)
              | Tip

data NonEmptyMap k a = Bin' {-# UNPACK #-} !Size !k a !(Map k a) !(Map k a)

type Size     = Int

<<<<<<< HEAD
#if __GLASGOW_HASKELL__ >= 802
{-# COMPLETE Bin, Tip #-}
#endif
#if __GLASGOW_HASKELL__ >= 710
pattern Bin :: Size -> k -> a -> Map k a -> Map k a -> Map k a
#endif
#if __GLASGOW_HASKELL__ >= 708
pattern Bin s k a l r = NE (Bin' s k a l r)

=======
#ifdef __GLASGOW_HASKELL__
>>>>>>> 5e338df8
type role Map nominal representational
#endif

#ifdef __GLASGOW_HASKELL__
-- | @since FIXME
deriving instance (Lift k, Lift a) => Lift (Map k a)
#endif

instance (Ord k) => Monoid (Map k v) where
    mempty  = empty
    mconcat = unions
    mappend = (<>)

instance (Ord k) => Semigroup (Map k v) where
    (<>)    = union
    stimes  = stimesIdempotentMonoid

#if __GLASGOW_HASKELL__

{--------------------------------------------------------------------
  A Data instance
--------------------------------------------------------------------}

-- This instance preserves data abstraction at the cost of inefficiency.
-- We provide limited reflection services for the sake of data abstraction.

instance (Data k, Data a, Ord k) => Data (Map k a) where
  gfoldl f z m   = z fromList `f` toList m
  toConstr _     = fromListConstr
  gunfold k z c  = case constrIndex c of
    1 -> k (z fromList)
    _ -> error "gunfold"
  dataTypeOf _   = mapDataType
  dataCast2 f    = gcast2 f

fromListConstr :: Constr
fromListConstr = mkConstr mapDataType "fromList" [] Prefix

mapDataType :: DataType
mapDataType = mkDataType "Data.Map.Internal.Map" [fromListConstr]

#endif

{--------------------------------------------------------------------
  Query
--------------------------------------------------------------------}
-- | \(O(1)\). Is the map empty?
--
-- > Data.Map.null (empty)           == True
-- > Data.Map.null (singleton 1 'a') == False

null :: Map k a -> Bool
null Tip = True
null (NE (Bin' {})) = False
{-# INLINE null #-}

<<<<<<< HEAD
-- | /O(1)/. Return 'Just' if the set is not empty.
nonEmpty :: Map k a -> Maybe (NonEmptyMap k a)
nonEmpty Tip = Nothing
nonEmpty (NE ne) = Just ne
{-# INLINE nonEmpty #-}

-- | /O(1)/. The number of elements in the map.
=======
-- | \(O(1)\). The number of elements in the map.
>>>>>>> 5e338df8
--
-- > size empty                                   == 0
-- > size (singleton 1 'a')                       == 1
-- > size (fromList([(1,'a'), (2,'c'), (3,'b')])) == 3

size :: Map k a -> Int
size Tip     = 0
size (NE ne) = sizeNE ne
{-# INLINE size #-}

sizeNE :: NonEmptyMap k a -> Int
sizeNE (Bin' sz _ _ _ _) = sz

-- | \(O(\log n)\). Lookup the value at a key in the map.
--
-- The function will return the corresponding value as @('Just' value)@,
-- or 'Nothing' if the key isn't in the map.
--
-- An example of using @lookup@:
--
-- > import Prelude hiding (lookup)
-- > import Data.Map
-- >
-- > employeeDept = fromList([("John","Sales"), ("Bob","IT")])
-- > deptCountry = fromList([("IT","USA"), ("Sales","France")])
-- > countryCurrency = fromList([("USA", "Dollar"), ("France", "Euro")])
-- >
-- > employeeCurrency :: String -> Maybe String
-- > employeeCurrency name = do
-- >     dept <- lookup name employeeDept
-- >     country <- lookup dept deptCountry
-- >     lookup country countryCurrency
-- >
-- > main = do
-- >     putStrLn $ "John's currency: " ++ (show (employeeCurrency "John"))
-- >     putStrLn $ "Pete's currency: " ++ (show (employeeCurrency "Pete"))
--
-- The output of this program:
--
-- >   John's currency: Just "Euro"
-- >   Pete's currency: Nothing
lookup :: Ord k => k -> Map k a -> Maybe a
lookup !_ Tip = Nothing
lookup k (NE ne) = lookupNE k ne
#if __GLASGOW_HASKELL__
{-# INLINABLE lookup #-}
#else
{-# INLINE lookup #-}
#endif

<<<<<<< HEAD
lookupNE :: Ord k => k -> NonEmptyMap k a -> Maybe a
lookupNE k (Bin' _ kx x l r) = case compare k kx of
  LT -> lookup k l
  GT -> lookup k r
  EQ -> Just x

-- | /O(log n)/. Is the key a member of the map? See also 'notMember'.
=======
-- | \(O(\log n)\). Is the key a member of the map? See also 'notMember'.
>>>>>>> 5e338df8
--
-- > member 5 (fromList [(5,'a'), (3,'b')]) == True
-- > member 1 (fromList [(5,'a'), (3,'b')]) == False
member :: Ord k => k -> Map k a -> Bool
member !_ Tip = False
member k (NE ne) = memberNE k ne
#if __GLASGOW_HASKELL__
{-# INLINABLE member #-}
#else
{-# INLINE member #-}
#endif

<<<<<<< HEAD
memberNE :: Ord k => k -> NonEmptyMap k a -> Bool
memberNE k (Bin' _ kx _ l r) = case compare k kx of
  LT -> member k l
  GT -> member k r
  EQ -> True

-- | /O(log n)/. Is the key not a member of the map? See also 'member'.
=======
-- | \(O(\log n)\). Is the key not a member of the map? See also 'member'.
>>>>>>> 5e338df8
--
-- > notMember 5 (fromList [(5,'a'), (3,'b')]) == False
-- > notMember 1 (fromList [(5,'a'), (3,'b')]) == True

notMember :: Ord k => k -> Map k a -> Bool
notMember k m = not $ member k m
#if __GLASGOW_HASKELL__
{-# INLINABLE notMember #-}
#else
{-# INLINE notMember #-}
#endif

<<<<<<< HEAD
notMemberNE :: Ord k => k -> NonEmptyMap k a -> Bool
notMemberNE k m = not $ memberNE k m

-- | /O(log n)/. Find the value at a key.
=======
-- | \(O(\log n)\). Find the value at a key.
>>>>>>> 5e338df8
-- Calls 'error' when the element can not be found.
find :: Ord k => k -> Map k a -> a
find !_ Tip = error "Map.!: given key is not an element in the map"
find k (NE ne) = findNE k ne
#if __GLASGOW_HASKELL__
{-# INLINABLE find #-}
#else
{-# INLINE find #-}
#endif

<<<<<<< HEAD
findNE :: Ord k => k -> NonEmptyMap k a -> a
findNE k (Bin' _ kx x l r) = case compare k kx of
  LT -> find k l
  GT -> find k r
  EQ -> x

-- | /O(log n)/. The expression @('findWithDefault' def k map)@ returns
=======
-- | \(O(\log n)\). The expression @('findWithDefault' def k map)@ returns
>>>>>>> 5e338df8
-- the value at key @k@ or returns default value @def@
-- when the key is not in the map.
--
-- > findWithDefault 'x' 1 (fromList [(5,'a'), (3,'b')]) == 'x'
-- > findWithDefault 'x' 5 (fromList [(5,'a'), (3,'b')]) == 'a'
findWithDefault :: Ord k => a -> k -> Map k a -> a
findWithDefault def !_ Tip = def
findWithDefault def k (NE ne) = findWithDefaultNE def k ne
#if __GLASGOW_HASKELL__
{-# INLINABLE findWithDefault #-}
#else
{-# INLINE findWithDefault #-}
#endif

<<<<<<< HEAD
findWithDefaultNE :: Ord k => a -> k -> NonEmptyMap k a -> a
findWithDefaultNE def k (Bin' _ kx x l r) = case compare k kx of
  LT -> findWithDefault def k l
  GT -> findWithDefault def k r
  EQ -> x

-- | /O(log n)/. Find largest key smaller than the given one and return the
=======
-- | \(O(\log n)\). Find largest key smaller than the given one and return the
>>>>>>> 5e338df8
-- corresponding (key, value) pair.
--
-- > lookupLT 3 (fromList [(3,'a'), (5,'b')]) == Nothing
-- > lookupLT 4 (fromList [(3,'a'), (5,'b')]) == Just (3, 'a')
lookupLT :: Ord k => k -> Map k v -> Maybe (k, v)
lookupLT !_ Tip = Nothing
lookupLT k (NE ne) = lookupLTNE k ne
#if __GLASGOW_HASKELL__
{-# INLINABLE lookupLT #-}
#else
{-# INLINE lookupLT #-}
#endif

<<<<<<< HEAD
lookupLTNE :: Ord k => k -> NonEmptyMap k v -> Maybe (k, v)
lookupLTNE k (Bin' _ kx x l r) | k <= kx = lookupLT k l
                               | otherwise = go kx x r
  where
    go kx' x' Tip = Just (kx', x')
    go kx' x' (NE (Bin' _ ky y l' r')) | k <= ky = go kx' x' l'
                                       | otherwise = go ky y r'

-- | /O(log n)/. Find smallest key greater than the given one and return the
=======
-- | \(O(\log n)\). Find smallest key greater than the given one and return the
>>>>>>> 5e338df8
-- corresponding (key, value) pair.
--
-- > lookupGT 4 (fromList [(3,'a'), (5,'b')]) == Just (5, 'b')
-- > lookupGT 5 (fromList [(3,'a'), (5,'b')]) == Nothing
lookupGT :: Ord k => k -> Map k v -> Maybe (k, v)
lookupGT !_ Tip = Nothing
lookupGT k (NE ne) = lookupGTNE k ne
#if __GLASGOW_HASKELL__
{-# INLINABLE lookupGT #-}
#else
{-# INLINE lookupGT #-}
#endif

<<<<<<< HEAD
lookupGTNE :: Ord k => k -> NonEmptyMap k v -> Maybe (k, v)
lookupGTNE k (Bin' _ kx x l r) | k < kx = go kx x l
                               | otherwise = lookupGT k r
  where
    go kx' x' Tip = Just (kx', x')
    go kx' x' (NE (Bin' _ ky y l' r')) | k < ky = go ky y l'
                                       | otherwise = go kx' x' r'

-- | /O(log n)/. Find largest key smaller or equal to the given one and return
=======
-- | \(O(\log n)\). Find largest key smaller or equal to the given one and return
>>>>>>> 5e338df8
-- the corresponding (key, value) pair.
--
-- > lookupLE 2 (fromList [(3,'a'), (5,'b')]) == Nothing
-- > lookupLE 4 (fromList [(3,'a'), (5,'b')]) == Just (3, 'a')
-- > lookupLE 5 (fromList [(3,'a'), (5,'b')]) == Just (5, 'b')
lookupLE :: Ord k => k -> Map k v -> Maybe (k, v)
lookupLE !_ Tip = Nothing
lookupLE k (NE ne) = lookupLENE k ne
#if __GLASGOW_HASKELL__
{-# INLINABLE lookupLE #-}
#else
{-# INLINE lookupLE #-}
#endif

<<<<<<< HEAD
lookupLENE :: Ord k => k -> NonEmptyMap k v -> Maybe (k, v)
lookupLENE k (Bin' _ kx x l r) = case compare k kx of
  LT -> lookupLE k l
  EQ -> Just (kx, x)
  GT -> go kx x r
  where
    go kx' x' Tip = Just (kx', x')
    go kx' x' (NE (Bin' _ ky y l' r')) = case compare k ky of
      LT -> go kx' x' l'
      EQ -> Just (ky, y)
      GT -> go ky y r'

-- | /O(log n)/. Find smallest key greater or equal to the given one and return
=======
-- | \(O(\log n)\). Find smallest key greater or equal to the given one and return
>>>>>>> 5e338df8
-- the corresponding (key, value) pair.
--
-- > lookupGE 3 (fromList [(3,'a'), (5,'b')]) == Just (3, 'a')
-- > lookupGE 4 (fromList [(3,'a'), (5,'b')]) == Just (5, 'b')
-- > lookupGE 6 (fromList [(3,'a'), (5,'b')]) == Nothing
lookupGE :: Ord k => k -> Map k v -> Maybe (k, v)
lookupGE !_ Tip = Nothing
lookupGE k (NE ne) = lookupGENE k ne
#if __GLASGOW_HASKELL__
{-# INLINABLE lookupGE #-}
#else
{-# INLINE lookupGE #-}
#endif

lookupGENE :: Ord k => k -> NonEmptyMap k v -> Maybe (k, v)
lookupGENE k (Bin' _ kx x l r) = case compare k kx of
  LT -> go kx x l
  EQ -> Just (kx, x)
  GT -> lookupGE k r
  where
    go kx' x' Tip = Just (kx', x')
    go kx' x' (NE (Bin' _ ky y l' r')) = case compare k ky of
      LT -> go ky y l'
      EQ -> Just (ky, y)
      GT -> go kx' x' r'

{--------------------------------------------------------------------
  Construction
--------------------------------------------------------------------}
-- | \(O(1)\). The empty map.
--
-- > empty      == fromList []
-- > size empty == 0

empty :: Map k a
empty = Tip
{-# INLINE empty #-}

-- | \(O(1)\). A map with a single element.
--
-- > singleton 1 'a'        == fromList [(1, 'a')]
-- > size (singleton 1 'a') == 1

singleton :: k -> a -> Map k a
singleton k x = NE $ Bin' 1 k x Tip Tip
{-# INLINE singleton #-}

singletonNE :: k -> a -> NonEmptyMap k a
singletonNE k x = Bin' 1 k x Tip Tip

{--------------------------------------------------------------------
  Insertion
--------------------------------------------------------------------}
-- | \(O(\log n)\). Insert a new key and value in the map.
-- If the key is already present in the map, the associated value is
-- replaced with the supplied value. 'insert' is equivalent to
-- @'insertWith' 'const'@.
--
-- > insert 5 'x' (fromList [(5,'a'), (3,'b')]) == fromList [(3, 'b'), (5, 'x')]
-- > insert 7 'x' (fromList [(5,'a'), (3,'b')]) == fromList [(3, 'b'), (5, 'a'), (7, 'x')]
-- > insert 5 'x' empty                         == singleton 5 'x'

-- See Note: Type of local 'go' function
-- See Note: Avoiding worker/wrapper
insert :: Ord k => k -> a -> Map k a -> Map k a
insert k x0 m0 = case insertReturningDifferent k k x0 m0 of
  Nothing -> m0
  Just q -> NE q

insertNE :: Ord k => k -> a -> NonEmptyMap k a -> NonEmptyMap k a
insertNE k x0 m0 = case insertReturningDifferentNE k k x0 m0 of
  Nothing -> m0
  Just q -> q

-- | Returns 'Nothing' if the element is already in the Map, and 'Just s' if a
-- new set had to be created to contain it.
--
-- Unlike insertR, we only get sharing here when the inserted value is at the
-- same address as the present value. We try anyway; this condition seems
-- particularly likely to occur in 'union'.
insertReturningDifferent :: Ord k => k -> k -> a -> Map k a -> Maybe (NonEmptyMap k a)
insertReturningDifferent orig !_ x Tip = Just $ singletonNE (lazy orig) x
insertReturningDifferent orig !k x (NE ne) = insertReturningDifferentNE orig k x ne

insertReturningDifferentNE :: Ord k => k -> k -> a -> NonEmptyMap k a -> Maybe (NonEmptyMap k a)
insertReturningDifferentNE orig !kx x (Bin' sz ky y l r) = case compare kx ky of
    LT -> case insertReturningDifferent orig kx x l of
       Nothing -> Nothing
       Just l' -> Just $! balanceLNE ky y l' r
    GT -> case insertReturningDifferent orig kx x r of
       Nothing -> Nothing
       Just r' -> Just $! balanceRNE ky y l r'
    EQ | x `ptrEq` y && (lazy orig `seq` (orig `ptrEq` ky)) -> Nothing
       | otherwise -> Just $ Bin' sz (lazy orig) x l r

#if __GLASGOW_HASKELL__
{-# INLINABLE insert #-}
{-# INLINABLE insertNE #-}
#else
{-# INLINE insert #-}
{-# INLINE insertNE #-}
#endif

#ifndef __GLASGOW_HASKELL__
lazy :: a -> a
lazy a = a
#endif

-- [Note: Avoiding worker/wrapper]
-- ~~~~~~~~~~~~~~~~~~~~~~~~~~~~~~~
-- 'insert' has to go to great lengths to get pointer equality right and
-- to prevent unnecessary allocation. The trouble is that GHC *really* wants
-- to unbox the key and throw away the boxed one. This is bad for us, because
-- we want to compare the pointer of the box we are given to the one already
-- present if they compare EQ. It's also bad for us because it leads to the
-- key being *reboxed* if it's actually stored in the map. Ugh! So we pass the
-- 'go' function *two copies* of the key we're given. One of them we use for
-- comparisons; the other we keep in our pocket. To prevent worker/wrapper from
-- messing with the copy in our pocket, we sprinkle about calls to the magical
-- function 'lazy'. This is all horrible, but it seems to work okay.


-- Insert a new key and value in the map if it is not already present.
-- Used by `union`.

-- See Note: Type of local 'go' function
-- See Note: Avoiding worker/wrapper
insertR :: Ord k => k -> a -> Map k a -> Map k a
insertR k x0 m0 = case insertRReturningDifferent k k x0 m0 of
  Nothing -> m0
  Just q -> NE q

insertRNE :: Ord k => k -> a -> NonEmptyMap k a -> NonEmptyMap k a
insertRNE k x0 m0 = case insertRReturningDifferentNE k k x0 m0 of
  Nothing -> m0
  Just q -> q

insertRReturningDifferent :: Ord k => k -> k -> a -> Map k a -> Maybe (NonEmptyMap k a)
insertRReturningDifferent orig !_ x Tip = Just $ singletonNE (lazy orig) x
insertRReturningDifferent orig !k x (NE ne) = insertRReturningDifferentNE orig k x ne

insertRReturningDifferentNE :: Ord k => k -> k -> a -> NonEmptyMap k a -> Maybe (NonEmptyMap k a)
insertRReturningDifferentNE orig !kx x (Bin' _ ky y l r) = case compare kx ky of
    LT -> case insertRReturningDifferent orig kx x l of
       Nothing -> Nothing
       Just l' -> Just $! balanceLNE ky y l' r
    GT -> case insertRReturningDifferent orig kx x r of
       Nothing -> Nothing
       Just r' -> Just $! balanceRNE ky y l r'
    EQ -> Nothing

#if __GLASGOW_HASKELL__
{-# INLINABLE insertR #-}
{-# INLINABLE insertRNE #-}
#else
{-# INLINE insertR #-}
{-# INLINE insertRNE #-}
#endif

-- | \(O(\log n)\). Insert with a function, combining new value and old value.
-- @'insertWith' f key value mp@
-- will insert the pair (key, value) into @mp@ if key does
-- not exist in the map. If the key does exist, the function will
-- insert the pair @(key, f new_value old_value)@.
--
-- > insertWith (++) 5 "xxx" (fromList [(5,"a"), (3,"b")]) == fromList [(3, "b"), (5, "xxxa")]
-- > insertWith (++) 7 "xxx" (fromList [(5,"a"), (3,"b")]) == fromList [(3, "b"), (5, "a"), (7, "xxx")]
-- > insertWith (++) 5 "xxx" empty                         == singleton 5 "xxx"

insertWith :: Ord k => (a -> a -> a) -> k -> a -> Map k a -> Map k a
insertWith f k v m = NE $ insertWithToNE f k v m

insertWithNE :: Ord k => (a -> a -> a) -> k -> a -> NonEmptyMap k a -> NonEmptyMap k a
insertWithNE f k v m = insertWithToNE f k v $ NE m

-- We have no hope of making pointer equality tricks work
-- here, because lazy insertWith *always* changes the tree,
-- either adding a new entry or replacing an element with a
-- thunk.
insertWithToNE :: Ord k => (a -> a -> a) -> k -> a -> Map k a -> NonEmptyMap k a
insertWithToNE _ !kx x Tip = singletonNE kx x
insertWithToNE f !kx x (NE (Bin' sy ky y l r)) =
    case compare kx ky of
        LT -> balanceLNE ky y (insertWithToNE f kx x l) r
        GT -> balanceRNE ky y l (insertWithToNE f kx x r)
        EQ -> Bin' sy kx (f x y) l r
{-# INLINE insertWithToNE #-}

#if __GLASGOW_HASKELL__
{-# INLINABLE insertWith #-}
{-# INLINABLE insertWithNE #-}
#else
{-# INLINE insertWith #-}
{-# INLINE insertWithNE #-}
#endif

-- | A helper function for 'unionWith'. When the key is already in
-- the map, the key is left alone, not replaced. The combining
-- function is flipped--it is applied to the old value and then the
-- new value.

insertWithR :: Ord k => (a -> a -> a) -> k -> a -> Map k a -> Map k a
insertWithR f k v m = NE $ insertWithRToNE f k v m

insertWithRNE :: Ord k => (a -> a -> a) -> k -> a -> NonEmptyMap k a -> NonEmptyMap k a
insertWithRNE f k v m = insertWithRToNE f k v $ NE m

insertWithRToNE :: Ord k => (a -> a -> a) -> k -> a -> Map k a -> NonEmptyMap k a
insertWithRToNE _ !kx x Tip = singletonNE kx x
insertWithRToNE f !kx x (NE (Bin' sy ky y l r)) =
    case compare kx ky of
        LT -> balanceLNE ky y (insertWithRToNE f kx x l) r
        GT -> balanceRNE ky y l (insertWithRToNE f kx x r)
        EQ -> Bin' sy ky (f y x) l r
{-# INLINE insertWithRToNE #-}

#if __GLASGOW_HASKELL__
{-# INLINABLE insertWithR #-}
{-# INLINABLE insertWithRNE #-}
#else
{-# INLINE insertWithR #-}
{-# INLINE insertWithRNE #-}
#endif

-- | \(O(\log n)\). Insert with a function, combining key, new value and old value.
-- @'insertWithKey' f key value mp@
-- will insert the pair (key, value) into @mp@ if key does
-- not exist in the map. If the key does exist, the function will
-- insert the pair @(key,f key new_value old_value)@.
-- Note that the key passed to f is the same key passed to 'insertWithKey'.
--
-- > let f key new_value old_value = (show key) ++ ":" ++ new_value ++ "|" ++ old_value
-- > insertWithKey f 5 "xxx" (fromList [(5,"a"), (3,"b")]) == fromList [(3, "b"), (5, "5:xxx|a")]
-- > insertWithKey f 7 "xxx" (fromList [(5,"a"), (3,"b")]) == fromList [(3, "b"), (5, "a"), (7, "xxx")]
-- > insertWithKey f 5 "xxx" empty                         == singleton 5 "xxx"
insertWithKey :: Ord k => (k -> a -> a -> a) -> k -> a -> Map k a -> Map k a
insertWithKey f k v m = NE $ insertWithKeyToNE f k v m

insertWithKeyNE :: Ord k => (k -> a -> a -> a) -> k -> a -> NonEmptyMap k a -> NonEmptyMap k a
insertWithKeyNE f k v m = insertWithKeyToNE f k v $ NE m

-- We have no hope of making pointer equality tricks work
-- here, because lazy insertWithKey *always* changes the tree,
-- either adding a new entry or replacing an element with a
-- thunk.
insertWithKeyToNE :: Ord k => (k -> a -> a -> a) -> k -> a -> Map k a -> NonEmptyMap k a
insertWithKeyToNE _ !kx x Tip = singletonNE kx x
insertWithKeyToNE f !kx x (NE (Bin' sy ky y l r)) =
    case compare kx ky of
        LT -> balanceLNE ky y (insertWithKeyToNE f kx x l) r
        GT -> balanceRNE ky y l (insertWithKeyToNE f kx x r)
        EQ -> Bin' sy kx (f kx x y) l r
{-# INLINE insertWithKeyToNE #-}

#if __GLASGOW_HASKELL__
{-# INLINABLE insertWithKey #-}
{-# INLINABLE insertWithKeyNE #-}
#else
{-# INLINE insertWithKey #-}
{-# INLINE insertWithKeyNE #-}
#endif

-- | A helper function for 'unionWithKey'. When the key is already in
-- the map, the key is left alone, not replaced. The combining
-- function is flipped--it is applied to the old value and then the
-- new value.
insertWithKeyR :: Ord k => (k -> a -> a -> a) -> k -> a -> Map k a -> Map k a
insertWithKeyR f k v m = NE $ insertWithKeyRToNE f k v m

insertWithKeyRNE :: Ord k => (k -> a -> a -> a) -> k -> a -> NonEmptyMap k a -> NonEmptyMap k a
insertWithKeyRNE f k v m = insertWithKeyRToNE f k v $ NE m

-- We have no hope of making pointer equality tricks work
-- here, because lazy insertWithKeyR *always* changes the tree,
-- either adding a new entry or replacing an element with a
-- thunk.
insertWithKeyRToNE :: Ord k => (k -> a -> a -> a) -> k -> a -> Map k a -> NonEmptyMap k a
insertWithKeyRToNE _ !kx x Tip = singletonNE kx x
insertWithKeyRToNE f !kx x (NE (Bin' sy ky y l r)) =
    case compare kx ky of
        LT -> balanceLNE ky y (insertWithKeyRToNE f kx x l) r
        GT -> balanceRNE ky y l (insertWithKeyRToNE f kx x r)
        EQ -> Bin' sy ky (f ky y x) l r
{-# INLINE insertWithKeyRToNE #-}

#if __GLASGOW_HASKELL__
{-# INLINABLE insertWithKeyR #-}
#else
{-# INLINE insertWithKeyR #-}
#endif

-- | \(O(\log n)\). Combines insert operation with old value retrieval.
-- The expression (@'insertLookupWithKey' f k x map@)
-- is a pair where the first element is equal to (@'lookup' k map@)
-- and the second element equal to (@'insertWithKey' f k x map@).
--
-- > let f key new_value old_value = (show key) ++ ":" ++ new_value ++ "|" ++ old_value
-- > insertLookupWithKey f 5 "xxx" (fromList [(5,"a"), (3,"b")]) == (Just "a", fromList [(3, "b"), (5, "5:xxx|a")])
-- > insertLookupWithKey f 7 "xxx" (fromList [(5,"a"), (3,"b")]) == (Nothing,  fromList [(3, "b"), (5, "a"), (7, "xxx")])
-- > insertLookupWithKey f 5 "xxx" empty                         == (Nothing,  singleton 5 "xxx")
--
-- This is how to define @insertLookup@ using @insertLookupWithKey@:
--
-- > let insertLookup kx x t = insertLookupWithKey (\_ a _ -> a) kx x t
-- > insertLookup 5 "x" (fromList [(5,"a"), (3,"b")]) == (Just "a", fromList [(3, "b"), (5, "x")])
-- > insertLookup 7 "x" (fromList [(5,"a"), (3,"b")]) == (Nothing,  fromList [(3, "b"), (5, "a"), (7, "x")])

-- See Note: Type of local 'go' function
insertLookupWithKey :: Ord k => (k -> a -> a -> a) -> k -> a -> Map k a
                    -> (Maybe a, Map k a)
insertLookupWithKey f0 k0 x0 = fmap NE . toPair . insertLookupWithKeyToNE f0 k0 x0

insertLookupWithKeyNE :: Ord k => (k -> a -> a -> a) -> k -> a -> NonEmptyMap k a
                    -> (Maybe a, NonEmptyMap k a)
insertLookupWithKeyNE f0 k0 x0 = toPair . insertLookupWithKeyToNE f0 k0 x0 . NE

insertLookupWithKeyToNE :: Ord k => (k -> a -> a -> a) -> k -> a -> Map k a -> StrictPair (Maybe a) (NonEmptyMap k a)
insertLookupWithKeyToNE _ !kx x Tip = (Nothing :*: singletonNE kx x)
insertLookupWithKeyToNE f kx x (NE (Bin' sy ky y l r)) =
    case compare kx ky of
        LT -> let !(found :*: l') = insertLookupWithKeyToNE f kx x l
                  !t' = balanceLNE ky y l' r
              in (found :*: t')
        GT -> let !(found :*: r') = insertLookupWithKeyToNE f kx x r
                  !t' = balanceRNE ky y l r'
              in (found :*: t')
        EQ -> (Just y :*: Bin' sy kx (f kx x y) l r)

#if __GLASGOW_HASKELL__
{-# INLINABLE insertLookupWithKey #-}
{-# INLINABLE insertLookupWithKeyNE #-}
#else
{-# INLINE insertLookupWithKey #-}
{-# INLINE insertLookupWithKeyNE #-}
#endif

{--------------------------------------------------------------------
  Deletion
--------------------------------------------------------------------}
-- | \(O(\log n)\). Delete a key and its value from the map. When the key is not
-- a member of the map, the original map is returned.
--
-- > delete 5 (fromList [(5,"a"), (3,"b")]) == singleton 3 "b"
-- > delete 7 (fromList [(5,"a"), (3,"b")]) == fromList [(3, "b"), (5, "a")]
-- > delete 5 empty                         == empty

delete :: Ord k => k -> Map k a -> Map k a
delete !_ Tip = Tip
delete k s0 = case deleteReturningDifferent k s0 of
  Nothing -> s0
  Just s -> s

deleteNE :: Ord k => k -> NonEmptyMap k a -> Map k a
deleteNE k s0 = case deleteReturningDifferentNE k s0 of
  Nothing -> NE s0
  Just s -> s

deleteReturningDifferent :: Ord k => k -> Map k a -> Maybe (Map k a)
deleteReturningDifferent !_ Tip = Nothing
deleteReturningDifferent k (NE ne) = deleteReturningDifferentNE k ne

deleteReturningDifferentNE :: Ord k => k -> NonEmptyMap k a -> Maybe (Map k a)
deleteReturningDifferentNE !k (Bin' _ kx x l r) = case compare k kx of
  LT -> case deleteReturningDifferent k l of
    Nothing -> Nothing
    Just l' -> Just $ balanceR kx x l' r
  GT -> case deleteReturningDifferent k r of
    Nothing -> Nothing
    Just r' -> Just $ balanceL kx x l r'
  EQ -> Just $ glue l r

#if __GLASGOW_HASKELL__
{-# INLINABLE delete #-}
{-# INLINABLE deleteNE #-}
#else
{-# INLINE delete #-}
{-# INLINE deleteNE #-}
#endif

-- | \(O(\log n)\). Update a value at a specific key with the result of the provided function.
-- When the key is not
-- a member of the map, the original map is returned.
--
-- > adjust ("new " ++) 5 (fromList [(5,"a"), (3,"b")]) == fromList [(3, "b"), (5, "new a")]
-- > adjust ("new " ++) 7 (fromList [(5,"a"), (3,"b")]) == fromList [(3, "b"), (5, "a")]
-- > adjust ("new " ++) 7 empty                         == empty

adjust :: Ord k => (a -> a) -> k -> Map k a -> Map k a
adjust f = adjustWithKey (\_ x -> f x)

adjustNE :: Ord k => (a -> a) -> k -> NonEmptyMap k a -> NonEmptyMap k a
adjustNE f = adjustWithKeyNE (\_ x -> f x)

#if __GLASGOW_HASKELL__
{-# INLINABLE adjust #-}
{-# INLINABLE adjustNE #-}
#else
{-# INLINE adjust #-}
{-# INLINE adjustNE #-}
#endif

-- | \(O(\log n)\). Adjust a value at a specific key. When the key is not
-- a member of the map, the original map is returned.
--
-- > let f key x = (show key) ++ ":new " ++ x
-- > adjustWithKey f 5 (fromList [(5,"a"), (3,"b")]) == fromList [(3, "b"), (5, "5:new a")]
-- > adjustWithKey f 7 (fromList [(5,"a"), (3,"b")]) == fromList [(3, "b"), (5, "a")]
-- > adjustWithKey f 7 empty                         == empty

adjustWithKey :: Ord k => (k -> a -> a) -> k -> Map k a -> Map k a
adjustWithKey _ !_ Tip = Tip
adjustWithKey f k (NE t) = NE $ adjustWithKeyNE f k t

adjustWithKeyNE :: Ord k => (k -> a -> a) -> k -> NonEmptyMap k a -> NonEmptyMap k a
adjustWithKeyNE f k (Bin' sx kx x l r) =
    case compare k kx of
       LT -> Bin' sx kx x (adjustWithKey f k l) r
       GT -> Bin' sx kx x l (adjustWithKey f k r)
       EQ -> Bin' sx kx (f kx x) l r

#if __GLASGOW_HASKELL__
{-# INLINABLE adjustWithKey #-}
{-# INLINABLE adjustWithKeyNE #-}
#else
{-# INLINE adjustWithKey #-}
{-# INLINE adjustWithKeyNE #-}
#endif

-- | \(O(\log n)\). The expression (@'update' f k map@) updates the value @x@
-- at @k@ (if it is in the map). If (@f x@) is 'Nothing', the element is
-- deleted. If it is (@'Just' y@), the key @k@ is bound to the new value @y@.
--
-- > let f x = if x == "a" then Just "new a" else Nothing
-- > update f 5 (fromList [(5,"a"), (3,"b")]) == fromList [(3, "b"), (5, "new a")]
-- > update f 7 (fromList [(5,"a"), (3,"b")]) == fromList [(3, "b"), (5, "a")]
-- > update f 3 (fromList [(5,"a"), (3,"b")]) == singleton 5 "a"

update :: Ord k => (a -> Maybe a) -> k -> Map k a -> Map k a
update f = updateWithKey (\_ x -> f x)

updateNE :: Ord k => (a -> Maybe a) -> k -> NonEmptyMap k a -> Maybe (NonEmptyMap k a)
updateNE f = updateWithKeyNE (\_ x -> f x)

#if __GLASGOW_HASKELL__
{-# INLINABLE update #-}
{-# INLINABLE updateNE #-}
#else
{-# INLINE update #-}
{-# INLINE updateNE #-}
#endif

-- | \(O(\log n)\). The expression (@'updateWithKey' f k map@) updates the
-- value @x@ at @k@ (if it is in the map). If (@f k x@) is 'Nothing',
-- the element is deleted. If it is (@'Just' y@), the key @k@ is bound
-- to the new value @y@.
--
-- > let f k x = if x == "a" then Just ((show k) ++ ":new a") else Nothing
-- > updateWithKey f 5 (fromList [(5,"a"), (3,"b")]) == fromList [(3, "b"), (5, "5:new a")]
-- > updateWithKey f 7 (fromList [(5,"a"), (3,"b")]) == fromList [(3, "b"), (5, "a")]
-- > updateWithKey f 3 (fromList [(5,"a"), (3,"b")]) == singleton 5 "a"

-- See Note: Type of local 'go' function
updateWithKey :: Ord k => (k -> a -> Maybe a) -> k -> Map k a -> Map k a
updateWithKey _ !_ Tip = Tip
updateWithKey f k (NE t) = updateWithKeyFromNE f k t

updateWithKeyNE :: Ord k => (k -> a -> Maybe a) -> k -> NonEmptyMap k a -> Maybe (NonEmptyMap k a)
updateWithKeyNE f k t = nonEmpty $ updateWithKeyFromNE f k t

updateWithKeyFromNE :: Ord k => (k -> a -> Maybe a) -> k -> NonEmptyMap k a -> Map k a
updateWithKeyFromNE f k (Bin' sx kx x l r) =
    case compare k kx of
       LT -> balanceR kx x (updateWithKey f k l) r
       GT -> balanceL kx x l (updateWithKey f k r)
       EQ -> case f kx x of
               Just x' -> NE $ Bin' sx kx x' l r
               Nothing -> glue l r

#if __GLASGOW_HASKELL__
{-# INLINABLE updateWithKey #-}
{-# INLINABLE updateWithKeyNE #-}
#else
{-# INLINE updateWithKey #-}
{-# INLINE updateWithKeyNE #-}
#endif

-- | \(O(\log n)\). Lookup and update. See also 'updateWithKey'.
-- The function returns changed value, if it is updated.
-- Returns the original key value if the map entry is deleted.
--
-- > let f k x = if x == "a" then Just ((show k) ++ ":new a") else Nothing
-- > updateLookupWithKey f 5 (fromList [(5,"a"), (3,"b")]) == (Just "5:new a", fromList [(3, "b"), (5, "5:new a")])
-- > updateLookupWithKey f 7 (fromList [(5,"a"), (3,"b")]) == (Nothing,  fromList [(3, "b"), (5, "a")])
-- > updateLookupWithKey f 3 (fromList [(5,"a"), (3,"b")]) == (Just "b", singleton 5 "a")

updateLookupWithKey :: Ord k => (k -> a -> Maybe a) -> k -> Map k a -> (Maybe a, Map k a)
updateLookupWithKey f k t = toPair $ updateLookupWithKey' f k t

updateLookupWithKeyNE :: Ord k => (k -> a -> Maybe a) -> k -> NonEmptyMap k a -> (Maybe a, Maybe (NonEmptyMap k a))
updateLookupWithKeyNE f k t = fmap nonEmpty $ toPair $ updateLookupWithKeyFromNE f k t

updateLookupWithKey' :: Ord k => (k -> a -> Maybe a) -> k -> Map k a -> StrictPair (Maybe a) (Map k a)
updateLookupWithKey' _ !_ Tip = (Nothing :*: Tip)
updateLookupWithKey' f k (NE t) = updateLookupWithKeyFromNE f k t

updateLookupWithKeyFromNE :: Ord k => (k -> a -> Maybe a) -> k -> NonEmptyMap k a -> StrictPair (Maybe a) (Map k a)
updateLookupWithKeyFromNE f k (Bin' sx kx x l r) =
       case compare k kx of
            LT -> let !(found :*: l') = updateLookupWithKey' f k l
                      !t' = balanceR kx x l' r
                  in (found :*: t')
            GT -> let !(found :*: r') = updateLookupWithKey' f k r
                      !t' = balanceL kx x l r'
                  in (found :*: t')
            EQ -> case f kx x of
                    Just x' -> (Just x' :*: NE (Bin' sx kx x' l r))
                    Nothing -> let !glued = glue l r
                               in (Just x :*: glued)

#if __GLASGOW_HASKELL__
{-# INLINABLE updateLookupWithKey #-}
{-# INLINABLE updateLookupWithKeyNE #-}
#else
{-# INLINE updateLookupWithKey #-}
{-# INLINE updateLookupWithKeyNE #-}
#endif

-- | \(O(\log n)\). The expression (@'alter' f k map@) alters the value @x@ at @k@, or absence thereof.
-- 'alter' can be used to insert, delete, or update a value in a 'Map'.
-- In short : @'lookup' k ('alter' f k m) = f ('lookup' k m)@.
--
-- > let f _ = Nothing
-- > alter f 7 (fromList [(5,"a"), (3,"b")]) == fromList [(3, "b"), (5, "a")]
-- > alter f 5 (fromList [(5,"a"), (3,"b")]) == singleton 3 "b"
-- >
-- > let f _ = Just "c"
-- > alter f 7 (fromList [(5,"a"), (3,"b")]) == fromList [(3, "b"), (5, "a"), (7, "c")]
-- > alter f 5 (fromList [(5,"a"), (3,"b")]) == fromList [(3, "b"), (5, "c")]
--
-- Note that @'adjust' = alter . fmap@.

-- See Note: Type of local 'go' function
alter :: Ord k => (Maybe a -> Maybe a) -> k -> Map k a -> Map k a
alter f !k Tip = case f Nothing of
  Nothing -> Tip
  Just x  -> singleton k x
alter f k (NE t) = alterFromNE f k t

alterNE :: Ord k => (Maybe a -> Maybe a) -> k -> NonEmptyMap k a -> Maybe (NonEmptyMap k a)
alterNE f k t = nonEmpty $ alterFromNE f k t

alterFromNE :: Ord k => (Maybe a -> Maybe a) -> k -> NonEmptyMap k a -> Map k a
alterFromNE f k (Bin' sx kx x l r) = case compare k kx of
  LT -> balance kx x (alter f k l) r
  GT -> balance kx x l (alter f k r)
  EQ -> case f (Just x) of
    Just x' -> NE $ Bin' sx kx x' l r
    Nothing -> glue l r

#if __GLASGOW_HASKELL__
{-# INLINABLE alter #-}
#else
{-# INLINE alter #-}
#endif

-- Used to choose the appropriate alterF implementation.
data AreWeStrict = Strict | Lazy

-- | \(O(\log n)\). The expression (@'alterF' f k map@) alters the value @x@ at
-- @k@, or absence thereof.  'alterF' can be used to inspect, insert, delete,
-- or update a value in a 'Map'.  In short: @'lookup' k \<$\> 'alterF' f k m = f
-- ('lookup' k m)@.
--
-- Example:
--
-- @
-- interactiveAlter :: Int -> Map Int String -> IO (Map Int String)
-- interactiveAlter k m = alterF f k m where
--   f Nothing = do
--      putStrLn $ show k ++
--          " was not found in the map. Would you like to add it?"
--      getUserResponse1 :: IO (Maybe String)
--   f (Just old) = do
--      putStrLn $ "The key is currently bound to " ++ show old ++
--          ". Would you like to change or delete it?"
--      getUserResponse2 :: IO (Maybe String)
-- @
--
-- 'alterF' is the most general operation for working with an individual
-- key that may or may not be in a given map. When used with trivial
-- functors like 'Identity' and 'Const', it is often slightly slower than
-- more specialized combinators like 'lookup' and 'insert'. However, when
-- the functor is non-trivial and key comparison is not particularly cheap,
-- it is the fastest way.
--
-- Note on rewrite rules:
--
-- This module includes GHC rewrite rules to optimize 'alterF' for
-- the 'Const' and 'Identity' functors. In general, these rules
-- improve performance. The sole exception is that when using
-- 'Identity', deleting a key that is already absent takes longer
-- than it would without the rules. If you expect this to occur
-- a very large fraction of the time, you might consider using a
-- private copy of the 'Identity' type.
--
-- Note: 'alterF' is a flipped version of the @at@ combinator from
-- @Control.Lens.At@.
--
-- @since 0.5.8
alterF :: (Functor f, Ord k)
       => (Maybe a -> f (Maybe a)) -> k -> Map k a -> f (Map k a)
alterF f k m = atKeyImpl Lazy k f m

alterFNE
  :: (Functor f, Ord k)
  => (Maybe a -> f (Maybe a)) -> k -> NonEmptyMap k a -> f (Maybe (NonEmptyMap k a))
alterFNE f k m = atKeyImplNE Lazy k f m

#ifndef __GLASGOW_HASKELL__
{-# INLINE alterF #-}
{-# INLINE alterFNE #-}
#else
{-# INLINABLE [2] alterF #-}
{-# INLINABLE [2] alterFNE #-}

-- We can save a little time by recognizing the special case of
-- `Control.Applicative.Const` and just doing a lookup.
{-# RULES
"alterF/Const" forall k (f :: Maybe a -> Const b (Maybe a)) . alterF f k = \m -> Const . getConst . f $ lookup k m #-}
{-# RULES
"alterFNE/Const" forall k (f :: Maybe a -> Const b (Maybe a)) . alterFNE f k = \m -> Const . getConst . f $ lookupNE k m
 #-}

-- base 4.8 and above include Data.Functor.Identity, so we can
-- save a pretty decent amount of time by handling it specially.
{-# RULES
"alterF/Identity" forall k f . alterF f k = atKeyIdentity k f
 #-}
{-# RULES
"alterFNE/Identity" forall k f . alterFNE f k = atKeyIdentityNE k f
 #-}
#endif

atKeyImpl :: (Functor f, Ord k) =>
      AreWeStrict -> k -> (Maybe a -> f (Maybe a)) -> Map k a -> f (Map k a)
#ifdef DEFINE_ALTERF_FALLBACK
atKeyImpl strict !k f m
-- It doesn't seem sensible to worry about overflowing the queue
-- if the word size is 61 or more. If I calculate it correctly,
-- that would take a map with nearly a quadrillion entries.
  | wordSize < 61 && size m >= alterFCutoff = alterFFallback strict k f m
#endif
atKeyImpl strict !k f m = case lookupTrace k m of
  TraceResult mv q -> (<$> f mv) $ \ fres ->
    case fres of
      Nothing -> case mv of
                   Nothing -> m
                   Just old -> deleteAlong old q m
      Just new -> case strict of
         Strict -> new `seq` case mv of
                      Nothing -> insertAlong q k new m
                      Just _ -> replaceAlong q new m
         Lazy -> case mv of
                      Nothing -> insertAlong q k new m
                      Just _ -> replaceAlong q new m

{-# INLINE atKeyImpl #-}

atKeyImplNE
  :: (Functor f, Ord k)
  => AreWeStrict -> k -> (Maybe a -> f (Maybe a)) -> NonEmptyMap k a -> f (Maybe (NonEmptyMap k a))
#ifdef DEFINE_ALTERF_FALLBACK
atKeyImplNE strict !k f m
-- It doesn't seem sensible to worry about overflowing the queue
-- if the word size is 61 or more. If I calculate it correctly,
-- that would take a map with nearly a quadrillion entries.
  | wordSize < 61 && sizeNE m >= alterFCutoff = alterFFallbackNE strict k f m
#endif
atKeyImplNE strict !k f m = case lookupTraceNE k m of
  TraceResult mv q -> (<$> f mv) $ \ fres ->
    case fres of
      Nothing -> case mv of
                   Nothing -> Just $ m
                   Just old -> deleteAlongNE old q m
      Just new -> case strict of
         Strict -> new `seq` case mv of
                      Nothing -> Just $ insertAlongNE q k new m
                      Just _ -> Just $ replaceAlongNE q new m
         Lazy -> case mv of
                      Nothing -> Just $ insertAlongNE q k new m
                      Just _ -> Just $ replaceAlongNE q new m

{-# INLINE atKeyImplNE #-}

#ifdef DEFINE_ALTERF_FALLBACK
alterFCutoff :: Int
#if WORD_SIZE_IN_BITS == 32
alterFCutoff = 55744454
#else
alterFCutoff = case wordSize of
      30 -> 17637893
      31 -> 31356255
      32 -> 55744454
      x -> (4^(x*2-2)) `quot` (3^(x*2-2))  -- Unlikely
#endif
#endif

data TraceResult a = TraceResult (Maybe a) {-# UNPACK #-} !BitQueue

-- Look up a key and return a result indicating whether it was found
-- and what path was taken.
lookupTrace :: Ord k => k -> Map k a -> TraceResult a
lookupTrace = lookupTrace' emptyQB

lookupTrace' :: Ord k => BitQueueB -> k -> Map k a -> TraceResult a
lookupTrace' !q !_ Tip = TraceResult Nothing (buildQ q)
lookupTrace' q k (NE t) = lookupTraceNE' q k t

lookupTraceNE :: Ord k => k -> NonEmptyMap k a -> TraceResult a
lookupTraceNE = lookupTraceNE' emptyQB

lookupTraceNE' :: Ord k => BitQueueB -> k -> NonEmptyMap k a -> TraceResult a
lookupTraceNE' q k (Bin' _ kx x l r) = case compare k kx of
  LT -> (lookupTrace' $! q `snocQB` False) k l
  GT -> (lookupTrace' $! q `snocQB` True) k r
  EQ -> TraceResult (Just x) (buildQ q)

#ifdef __GLASGOW_HASKELL__
{-# INLINABLE lookupTrace #-}
{-# INLINABLE lookupTraceNE #-}
#else
{-# INLINE lookupTrace #-}
{-# INLINE lookupTraceNE #-}
#endif

-- Insert at a location (which will always be a leaf)
-- described by the path passed in.
insertAlong :: BitQueue -> k -> a -> Map k a -> Map k a
insertAlong q kx x t = NE $ insertAlong' q kx x t

insertAlong' :: BitQueue -> k -> a -> Map k a -> NonEmptyMap k a
insertAlong' !_ kx x Tip = singletonNE kx x
insertAlong' q kx x (NE t) = insertAlongNE q kx x t

insertAlongNE :: BitQueue -> k -> a -> NonEmptyMap k a -> NonEmptyMap k a
insertAlongNE q kx x (Bin' sz ky y l r) =
  case unconsQ q of
        Just (False, tl) -> balanceLNE ky y (insertAlong' tl kx x l) r
        Just (True,tl) -> balanceRNE ky y l (insertAlong' tl kx x r)
        Nothing -> Bin' sz kx x l r  -- Shouldn't happen

-- Delete from a location (which will always be a node)
-- described by the path passed in.
--
-- This is fairly horrifying! We don't actually have any
-- use for the old value we're deleting. But if GHC sees
-- that, then it will allocate a thunk representing the
-- Map with the key deleted before we have any reason to
-- believe we'll actually want that. This transformation
-- enhances sharing, but we don't care enough about that.
-- So deleteAlong needs to take the old value, and we need
-- to convince GHC somehow that it actually uses it. We
-- can't NOINLINE deleteAlong, because that would prevent
-- the BitQueue from being unboxed. So instead we pass the
-- old value to a NOINLINE constant function and then
-- convince GHC that we use the result throughout the
-- computation. Doing the obvious thing and just passing
-- the value itself through the recursion costs 3-4% time,
-- so instead we convert the value to a magical zero-width
-- proxy that's ultimately erased.
deleteAlong :: any -> BitQueue -> Map k a -> Map k a
deleteAlong old !q0 !m = deleteAlong' (bogus old) q0 m

deleteAlongNE :: any -> BitQueue -> NonEmptyMap k a -> Maybe (NonEmptyMap k a)
deleteAlongNE old !q0 !m = nonEmpty $ deleteAlongFromNE' (bogus old) q0 m

#ifdef USE_MAGIC_PROXY
deleteAlong' :: Proxy# () -> BitQueue -> Map k a -> Map k a
#else
deleteAlong' :: any -> BitQueue -> Map k a -> Map k a
#endif
deleteAlong' !_ !_ Tip = Tip
deleteAlong' foom q (NE t) = deleteAlongFromNE' foom q t

#ifdef USE_MAGIC_PROXY
deleteAlongFromNE' :: Proxy# () -> BitQueue -> NonEmptyMap k a -> Map k a
#else
deleteAlongFromNE' :: any -> BitQueue -> NonEmptyMap k a -> Map k a
#endif
deleteAlongFromNE' foom q (Bin' _ ky y l r) =
    case unconsQ q of
      Just (False, tl) -> balanceR ky y (deleteAlong' foom tl l) r
      Just (True, tl) -> balanceL ky y l (deleteAlong' foom tl r)
      Nothing -> glue l r

#ifdef USE_MAGIC_PROXY
{-# NOINLINE bogus #-}
bogus :: a -> Proxy# ()
bogus _ = proxy#
#else
-- No point hiding in this case.
{-# INLINE bogus #-}
bogus :: a -> a
bogus a = a
#endif

-- Replace the value found in the node described
-- by the given path with a new one.
replaceAlong :: BitQueue -> a -> Map k a -> Map k a
replaceAlong !_ _ Tip = Tip -- Should not happen
replaceAlong q  x (NE t) = NE $ replaceAlongNE q x t

replaceAlongNE :: BitQueue -> a -> NonEmptyMap k a -> NonEmptyMap k a
replaceAlongNE q  x (Bin' sz ky y l r) =
      case unconsQ q of
        Just (False, tl) -> Bin' sz ky y (replaceAlong tl x l) r
        Just (True,tl) -> Bin' sz ky y l (replaceAlong tl x r)
        Nothing -> Bin' sz ky x l r

#ifdef __GLASGOW_HASKELL__
atKeyIdentity :: Ord k => k -> (Maybe a -> Identity (Maybe a)) -> Map k a -> Identity (Map k a)
atKeyIdentity k f t = Identity $ atKeyPlain Lazy k (coerce f) t

atKeyIdentityNE :: Ord k => k -> (Maybe a -> Identity (Maybe a)) -> NonEmptyMap k a -> Identity (Maybe (NonEmptyMap k a))
atKeyIdentityNE k f t = Identity $ atKeyPlainNE Lazy k (coerce f) t
{-# INLINABLE atKeyIdentity #-}

atKeyPlain :: Ord k => AreWeStrict -> k -> (Maybe a -> Maybe a) -> Map k a -> Map k a
atKeyPlain strict k0 f0 t = case atKeyPlain' strict k0 f0 t of
    AltSmaller t' -> t'
    AltBigger t' -> NE t'
    AltAdj t' -> t'
    AltSame -> t

atKeyPlainNE :: Ord k => AreWeStrict -> k -> (Maybe a -> Maybe a) -> NonEmptyMap k a -> Maybe (NonEmptyMap k a)
atKeyPlainNE strict k0 f0 t = case atKeyPlainNE' strict k0 f0 t of
    AltSmaller t' -> nonEmpty t'
    AltBigger t' -> Just t'
    AltAdj t' -> Just t'
    AltSame -> Just t

atKeyPlain' :: Ord k => AreWeStrict -> k -> (Maybe a -> Maybe a) -> Map k a -> Altered Map k a
atKeyPlain' strict !k f Tip = case f Nothing of
  Nothing -> AltSame
  Just x  -> case strict of
    Lazy -> AltBigger $ singletonNE k x
    Strict -> x `seq` (AltBigger $ singletonNE k x)
atKeyPlain' strict k f (NE t) = case atKeyPlainNE' strict k f t of
    AltSmaller t' -> AltSmaller t'
    AltBigger t' -> AltBigger t'
    AltAdj t' -> AltAdj $ NE t'
    AltSame -> AltSame

atKeyPlainNE' :: Ord k => AreWeStrict -> k -> (Maybe a -> Maybe a) -> NonEmptyMap k a -> Altered NonEmptyMap k a
atKeyPlainNE' strict k f (Bin' sx kx x l r) = case compare k kx of
  LT -> case atKeyPlain' strict k f l of
    AltSmaller l' -> AltSmaller $ balanceR kx x l' r
    AltBigger l' -> AltBigger $ balanceLNE kx x l' r
    AltAdj l' -> AltAdj $ Bin' sx kx x l' r
    AltSame -> AltSame
  GT -> case atKeyPlain' strict k f r of
    AltSmaller r' -> AltSmaller $ balanceL kx x l r'
    AltBigger r' -> AltBigger $ balanceRNE kx x l r'
    AltAdj r' -> AltAdj $ Bin' sx kx x l r'
    AltSame -> AltSame
  EQ -> case f (Just x) of
    Just x' -> case strict of
      Lazy -> AltAdj $ Bin' sx kx x' l r
      Strict -> x' `seq` (AltAdj $ Bin' sx kx x' l r)
    Nothing -> AltSmaller $ glue l r
{-# INLINE atKeyPlain #-}

data Altered m k a = AltSmaller !(Map k a) | AltBigger !(NonEmptyMap k a) | AltAdj !(m k a) | AltSame
#endif

#ifdef DEFINE_ALTERF_FALLBACK
-- When the map is too large to use a bit queue, we fall back to
-- this much slower version which uses a more "natural" implementation
-- improved with Yoneda to avoid repeated fmaps. This works okayish for
-- some operations, but it's pretty lousy for lookups.
alterFFallback :: (Functor f, Ord k)
   => AreWeStrict -> k -> (Maybe a -> f (Maybe a)) -> Map k a -> f (Map k a)
alterFFallback Lazy k f t = alterFYoneda k (\m q -> q <$> f m) t id
alterFFallback Strict k f t = alterFYoneda k (\m q -> q . forceMaybe <$> f m) t id
  where
    forceMaybe Nothing = Nothing
    forceMaybe may@(Just !_) = may
{-# NOINLINE alterFFallback #-}

alterFFallbackNE :: (Functor f, Ord k)
   => AreWeStrict -> k -> (Maybe a -> f (Maybe a)) -> NonEmptyMap k a -> f (Maybe (NonEmptyMap k a))
alterFFallbackNE Lazy k f t = fmap nonEmpty $ alterFYonedaNE k (\m q -> q <$> f m) t id
alterFFallbackNE Strict k f t = fmap nonEmpty $ alterFYonedaNE k (\m q -> q . forceMaybe <$> f m) t id
  where
    forceMaybe Nothing = Nothing
    forceMaybe may@(Just !_) = may
{-# NOINLINE alterFFallbackNE #-}

alterFYoneda
  :: Ord k
  => k
  -> (Maybe a -> (Maybe a -> b) -> f b)
  -> Map k a
  -> (Map k a -> b)
  -> f b
alterFYoneda !k f Tip g = f Nothing $ \ mx -> case mx of
  Nothing -> g Tip
  Just x -> g (singleton k x)
alterFYoneda k f (NE t) g = alterFYonedaNE k f t g

alterFYonedaNE
  :: Ord k
  => k
  -> (Maybe a -> (Maybe a -> b) -> f b)
  -> NonEmptyMap k a
  -> (Map k a -> b)
  -> f b
alterFYonedaNE k f (Bin' sx kx x l r) g = case compare k kx of
           LT -> alterFYoneda k f l (\m -> g (balance kx x m r))
           GT -> alterFYoneda k f r (\m -> g (balance kx x l m))
           EQ -> f (Just x) $ \ mx' -> case mx' of
                   Just x' -> g (NE (Bin' sx kx x' l r))
                   Nothing -> g (glue l r)
{-# INLINE alterFYoneda #-}
#endif

{--------------------------------------------------------------------
  Indexing
--------------------------------------------------------------------}
-- | \(O(\log n)\). Return the /index/ of a key, which is its zero-based index in
-- the sequence sorted by keys. The index is a number from /0/ up to, but not
-- including, the 'size' of the map. Calls 'error' when the key is not
-- a 'member' of the map.
--
-- > findIndex 2 (fromList [(5,"a"), (3,"b")])    Error: element is not in the map
-- > findIndex 3 (fromList [(5,"a"), (3,"b")]) == 0
-- > findIndex 5 (fromList [(5,"a"), (3,"b")]) == 1
-- > findIndex 6 (fromList [(5,"a"), (3,"b")])    Error: element is not in the map

-- See Note: Type of local 'go' function
findIndex :: Ord k => k -> Map k a -> Int
findIndex = go 0
  where
    go :: Ord k => Int -> k -> Map k a -> Int
    go !_   !_ Tip  = error "Map.findIndex: element is not in the map"
    go idx k (NE (Bin' _ kx _ l r)) = case compare k kx of
      LT -> go idx k l
      GT -> go (idx + size l + 1) k r
      EQ -> idx + size l
#if __GLASGOW_HASKELL__
{-# INLINABLE findIndex #-}
#endif

-- | \(O(\log n)\). Lookup the /index/ of a key, which is its zero-based index in
-- the sequence sorted by keys. The index is a number from /0/ up to, but not
-- including, the 'size' of the map.
--
-- > isJust (lookupIndex 2 (fromList [(5,"a"), (3,"b")]))   == False
-- > fromJust (lookupIndex 3 (fromList [(5,"a"), (3,"b")])) == 0
-- > fromJust (lookupIndex 5 (fromList [(5,"a"), (3,"b")])) == 1
-- > isJust (lookupIndex 6 (fromList [(5,"a"), (3,"b")]))   == False

-- See Note: Type of local 'go' function
lookupIndex :: Ord k => k -> Map k a -> Maybe Int
lookupIndex = go 0
  where
    go :: Ord k => Int -> k -> Map k a -> Maybe Int
    go !_  !_ Tip  = Nothing
    go idx k (NE (Bin' _ kx _ l r)) = case compare k kx of
      LT -> go idx k l
      GT -> go (idx + size l + 1) k r
      EQ -> Just $! idx + size l
#if __GLASGOW_HASKELL__
{-# INLINABLE lookupIndex #-}
#endif

-- | \(O(\log n)\). Retrieve an element by its /index/, i.e. by its zero-based
-- index in the sequence sorted by keys. If the /index/ is out of range (less
-- than zero, greater or equal to 'size' of the map), 'error' is called.
--
-- > elemAt 0 (fromList [(5,"a"), (3,"b")]) == (3,"b")
-- > elemAt 1 (fromList [(5,"a"), (3,"b")]) == (5, "a")
-- > elemAt 2 (fromList [(5,"a"), (3,"b")])    Error: index out of range

elemAt :: Int -> Map k a -> (k,a)
elemAt !_ Tip = error "Map.elemAt: index out of range"
elemAt i (NE (Bin' _ kx x l r))
  = case compare i sizeL of
      LT -> elemAt i l
      GT -> elemAt (i-sizeL-1) r
      EQ -> (kx,x)
  where
    sizeL = size l

-- | Take a given number of entries in key order, beginning
-- with the smallest keys.
--
-- @
-- take n = 'fromDistinctAscList' . 'Prelude.take' n . 'toAscList'
-- @
--
-- @since 0.5.8

take :: Int -> Map k a -> Map k a
take i m | i >= size m = m
take i0 m0 = go i0 m0
  where
    go i !_ | i <= 0 = Tip
    go !_ Tip = Tip
    go i (NE (Bin' _ kx x l r)) =
      case compare i sizeL of
        LT -> go i l
        GT -> link kx x l (go (i - sizeL - 1) r)
        EQ -> l
      where sizeL = size l

-- | Drop a given number of entries in key order, beginning
-- with the smallest keys.
--
-- @
-- drop n = 'fromDistinctAscList' . 'Prelude.drop' n . 'toAscList'
-- @
--
-- @since 0.5.8
drop :: Int -> Map k a -> Map k a
drop i m | i >= size m = Tip
drop i0 m0 = go i0 m0
  where
    go i m | i <= 0 = m
    go !_ Tip = Tip
    go i (NE (Bin' _ kx x l r)) =
      case compare i sizeL of
        LT -> link kx x (go i l) r
        GT -> go (i - sizeL - 1) r
        EQ -> insertMin kx x r
      where sizeL = size l

-- | \(O(\log n)\). Split a map at a particular index.
--
-- @
-- splitAt !n !xs = ('take' n xs, 'drop' n xs)
-- @
--
-- @since 0.5.8
splitAt :: Int -> Map k a -> (Map k a, Map k a)
splitAt i0 m0
  | i0 >= size m0 = (m0, Tip)
  | otherwise = toPair $ go i0 m0
  where
    go i m | i <= 0 = Tip :*: m
    go !_ Tip = Tip :*: Tip
    go i (NE (Bin' _ kx x l r))
      = case compare i sizeL of
          LT -> case go i l of
                  ll :*: lr -> ll :*: link kx x lr r
          GT -> case go (i - sizeL - 1) r of
                  rl :*: rr -> link kx x l rl :*: rr
          EQ -> l :*: insertMin kx x r
      where sizeL = size l

-- | \(O(\log n)\). Update the element at /index/, i.e. by its zero-based index in
-- the sequence sorted by keys. If the /index/ is out of range (less than zero,
-- greater or equal to 'size' of the map), 'error' is called.
--
-- > updateAt (\ _ _ -> Just "x") 0    (fromList [(5,"a"), (3,"b")]) == fromList [(3, "x"), (5, "a")]
-- > updateAt (\ _ _ -> Just "x") 1    (fromList [(5,"a"), (3,"b")]) == fromList [(3, "b"), (5, "x")]
-- > updateAt (\ _ _ -> Just "x") 2    (fromList [(5,"a"), (3,"b")])    Error: index out of range
-- > updateAt (\ _ _ -> Just "x") (-1) (fromList [(5,"a"), (3,"b")])    Error: index out of range
-- > updateAt (\_ _  -> Nothing)  0    (fromList [(5,"a"), (3,"b")]) == singleton 5 "a"
-- > updateAt (\_ _  -> Nothing)  1    (fromList [(5,"a"), (3,"b")]) == singleton 3 "b"
-- > updateAt (\_ _  -> Nothing)  2    (fromList [(5,"a"), (3,"b")])    Error: index out of range
-- > updateAt (\_ _  -> Nothing)  (-1) (fromList [(5,"a"), (3,"b")])    Error: index out of range

updateAt :: (k -> a -> Maybe a) -> Int -> Map k a -> Map k a
updateAt f !i t =
  case t of
    Tip -> error "Map.updateAt: index out of range"
    NE (Bin' sx kx x l r) -> case compare i sizeL of
      LT -> balanceR kx x (updateAt f i l) r
      GT -> balanceL kx x l (updateAt f (i-sizeL-1) r)
      EQ -> case f kx x of
              Just x' -> NE $ Bin' sx kx x' l r
              Nothing -> glue l r
      where
        sizeL = size l

-- | \(O(\log n)\). Delete the element at /index/, i.e. by its zero-based index in
-- the sequence sorted by keys. If the /index/ is out of range (less than zero,
-- greater or equal to 'size' of the map), 'error' is called.
--
-- > deleteAt 0  (fromList [(5,"a"), (3,"b")]) == singleton 5 "a"
-- > deleteAt 1  (fromList [(5,"a"), (3,"b")]) == singleton 3 "b"
-- > deleteAt 2 (fromList [(5,"a"), (3,"b")])     Error: index out of range
-- > deleteAt (-1) (fromList [(5,"a"), (3,"b")])  Error: index out of range

deleteAt :: Int -> Map k a -> Map k a
deleteAt !i t =
  case t of
    Tip -> error "Map.deleteAt: index out of range"
    NE (Bin' _ kx x l r) -> case compare i sizeL of
      LT -> balanceR kx x (deleteAt i l) r
      GT -> balanceL kx x l (deleteAt (i-sizeL-1) r)
      EQ -> glue l r
      where
        sizeL = size l


{--------------------------------------------------------------------
  Minimal, Maximal
--------------------------------------------------------------------}

lookupMinSure :: k -> a -> Map k a -> (k, a)
lookupMinSure k a Tip = (k, a)
lookupMinSure _ _ (NE (Bin' _ k a l _)) = lookupMinSure k a l

-- | \(O(\log n)\). The minimal key of the map. Returns 'Nothing' if the map is empty.
--
-- > lookupMin (fromList [(5,"a"), (3,"b")]) == Just (3,"b")
-- > lookupMin empty = Nothing
--
-- @since 0.5.9

lookupMin :: Map k a -> Maybe (k,a)
lookupMin Tip = Nothing
lookupMin (NE (Bin' _ k x l _)) = Just $! lookupMinSure k x l

-- | \(O(\log n)\). The minimal key of the map. Calls 'error' if the map is empty.
--
-- > findMin (fromList [(5,"a"), (3,"b")]) == (3,"b")
-- > findMin empty                            Error: empty map has no minimal element

findMin :: Map k a -> (k,a)
findMin t
  | Just r <- lookupMin t = r
  | otherwise = error "Map.findMin: empty map has no minimal element"

-- | \(O(\log n)\). The maximal key of the map. Calls 'error' if the map is empty.
--
-- > findMax (fromList [(5,"a"), (3,"b")]) == (5,"a")
-- > findMax empty                            Error: empty map has no maximal element

lookupMaxSure :: k -> a -> Map k a -> (k, a)
lookupMaxSure k a Tip = (k, a)
lookupMaxSure _ _ (NE (Bin' _ k a _ r)) = lookupMaxSure k a r

-- | \(O(\log n)\). The maximal key of the map. Returns 'Nothing' if the map is empty.
--
-- > lookupMax (fromList [(5,"a"), (3,"b")]) == Just (5,"a")
-- > lookupMax empty = Nothing
--
-- @since 0.5.9

lookupMax :: Map k a -> Maybe (k, a)
lookupMax Tip = Nothing
lookupMax (NE (Bin' _ k x _ r)) = Just $! lookupMaxSure k x r

findMax :: Map k a -> (k,a)
findMax t
  | Just r <- lookupMax t = r
  | otherwise = error "Map.findMax: empty map has no maximal element"

-- | \(O(\log n)\). Delete the minimal key. Returns an empty map if the map is empty.
--
-- > deleteMin (fromList [(5,"a"), (3,"b"), (7,"c")]) == fromList [(5,"a"), (7,"c")]
-- > deleteMin empty == empty

deleteMin :: Map k a -> Map k a
deleteMin (NE (Bin' _ _  _ Tip r))  = r
deleteMin (NE (Bin' _ kx x l r))    = balanceR kx x (deleteMin l) r
deleteMin Tip                 = Tip

-- | \(O(\log n)\). Delete the maximal key. Returns an empty map if the map is empty.
--
-- > deleteMax (fromList [(5,"a"), (3,"b"), (7,"c")]) == fromList [(3,"b"), (5,"a")]
-- > deleteMax empty == empty

deleteMax :: Map k a -> Map k a
deleteMax (NE (Bin' _ _  _ l Tip))  = l
deleteMax (NE (Bin' _ kx x l r))    = balanceL kx x l (deleteMax r)
deleteMax Tip                 = Tip

-- | \(O(\log n)\). Update the value at the minimal key.
--
-- > updateMin (\ a -> Just ("X" ++ a)) (fromList [(5,"a"), (3,"b")]) == fromList [(3, "Xb"), (5, "a")]
-- > updateMin (\ _ -> Nothing)         (fromList [(5,"a"), (3,"b")]) == singleton 5 "a"

updateMin :: (a -> Maybe a) -> Map k a -> Map k a
updateMin f m
  = updateMinWithKey (\_ x -> f x) m

-- | \(O(\log n)\). Update the value at the maximal key.
--
-- > updateMax (\ a -> Just ("X" ++ a)) (fromList [(5,"a"), (3,"b")]) == fromList [(3, "b"), (5, "Xa")]
-- > updateMax (\ _ -> Nothing)         (fromList [(5,"a"), (3,"b")]) == singleton 3 "b"

updateMax :: (a -> Maybe a) -> Map k a -> Map k a
updateMax f m
  = updateMaxWithKey (\_ x -> f x) m


-- | \(O(\log n)\). Update the value at the minimal key.
--
-- > updateMinWithKey (\ k a -> Just ((show k) ++ ":" ++ a)) (fromList [(5,"a"), (3,"b")]) == fromList [(3,"3:b"), (5,"a")]
-- > updateMinWithKey (\ _ _ -> Nothing)                     (fromList [(5,"a"), (3,"b")]) == singleton 5 "a"

updateMinWithKey :: (k -> a -> Maybe a) -> Map k a -> Map k a
updateMinWithKey _ Tip                 = Tip
updateMinWithKey f (NE (Bin' sx kx x Tip r)) = case f kx x of
                                           Nothing -> r
                                           Just x' -> NE $ Bin' sx kx x' Tip r
updateMinWithKey f (NE (Bin' _ kx x l r))    = balanceR kx x (updateMinWithKey f l) r

-- | \(O(\log n)\). Update the value at the maximal key.
--
-- > updateMaxWithKey (\ k a -> Just ((show k) ++ ":" ++ a)) (fromList [(5,"a"), (3,"b")]) == fromList [(3,"b"), (5,"5:a")]
-- > updateMaxWithKey (\ _ _ -> Nothing)                     (fromList [(5,"a"), (3,"b")]) == singleton 3 "b"

updateMaxWithKey :: (k -> a -> Maybe a) -> Map k a -> Map k a
updateMaxWithKey _ Tip                 = Tip
updateMaxWithKey f (NE (Bin' sx kx x l Tip)) = case f kx x of
                                           Nothing -> l
                                           Just x' -> NE $ Bin' sx kx x' l Tip
updateMaxWithKey f (NE (Bin' _ kx x l r))    = balanceL kx x l (updateMaxWithKey f r)

-- | \(O(\log n)\). Retrieves the minimal (key,value) pair of the map, and
-- the map stripped of that element, or 'Nothing' if passed an empty map.
--
-- > minViewWithKey (fromList [(5,"a"), (3,"b")]) == Just ((3,"b"), singleton 5 "a")
-- > minViewWithKey empty == Nothing

minViewWithKey :: Map k a -> Maybe ((k,a), Map k a)
minViewWithKey Tip = Nothing
minViewWithKey (NE (Bin' _ k x l r)) = Just $
  case minViewSure k x l r of
    MinView km xm t -> ((km, xm), t)
-- We inline this to give GHC the best possible chance of getting
-- rid of the Maybe and pair constructors, as well as the thunk under
-- the Just.
{-# INLINE minViewWithKey #-}

-- | \(O(\log n)\). Retrieves the maximal (key,value) pair of the map, and
-- the map stripped of that element, or 'Nothing' if passed an empty map.
--
-- > maxViewWithKey (fromList [(5,"a"), (3,"b")]) == Just ((5,"a"), singleton 3 "b")
-- > maxViewWithKey empty == Nothing

maxViewWithKey :: Map k a -> Maybe ((k,a), Map k a)
maxViewWithKey Tip = Nothing
maxViewWithKey (NE (Bin' _ k x l r)) = Just $
  case maxViewSure k x l r of
    MaxView km xm t -> ((km, xm), t)
-- See note on inlining at minViewWithKey
{-# INLINE maxViewWithKey #-}

-- | \(O(\log n)\). Retrieves the value associated with minimal key of the
-- map, and the map stripped of that element, or 'Nothing' if passed an
-- empty map.
--
-- > minView (fromList [(5,"a"), (3,"b")]) == Just ("b", singleton 5 "a")
-- > minView empty == Nothing

minView :: Map k a -> Maybe (a, Map k a)
minView t = case minViewWithKey t of
              Nothing -> Nothing
              Just ~((_, x), t') -> Just (x, t')

-- | \(O(\log n)\). Retrieves the value associated with maximal key of the
-- map, and the map stripped of that element, or 'Nothing' if passed an
-- empty map.
--
-- > maxView (fromList [(5,"a"), (3,"b")]) == Just ("a", singleton 3 "b")
-- > maxView empty == Nothing

maxView :: Map k a -> Maybe (a, Map k a)
maxView t = case maxViewWithKey t of
              Nothing -> Nothing
              Just ~((_, x), t') -> Just (x, t')

{--------------------------------------------------------------------
  Union.
--------------------------------------------------------------------}
-- | The union of a list of maps:
--   (@'unions' == 'Prelude.foldl' 'union' 'empty'@).
--
-- > unions [(fromList [(5, "a"), (3, "b")]), (fromList [(5, "A"), (7, "C")]), (fromList [(5, "A3"), (3, "B3")])]
-- >     == fromList [(3, "b"), (5, "a"), (7, "C")]
-- > unions [(fromList [(5, "A3"), (3, "B3")]), (fromList [(5, "A"), (7, "C")]), (fromList [(5, "a"), (3, "b")])]
-- >     == fromList [(3, "B3"), (5, "A3"), (7, "C")]

unions :: (Foldable f, Ord k) => f (Map k a) -> Map k a
unions ts
  = Foldable.foldl' union empty ts
#if __GLASGOW_HASKELL__
{-# INLINABLE unions #-}
#endif

-- unionsNE :: (Foldable f, Ord k) => f (NonEmptyMap k a) -> NonEmptyMap k a
-- unionsNE ts = foldl1' unionNE ts

-- | The union of a list of maps, with a combining operation:
--   (@'unionsWith' f == 'Prelude.foldl' ('unionWith' f) 'empty'@).
--
-- > unionsWith (++) [(fromList [(5, "a"), (3, "b")]), (fromList [(5, "A"), (7, "C")]), (fromList [(5, "A3"), (3, "B3")])]
-- >     == fromList [(3, "bB3"), (5, "aAA3"), (7, "C")]

unionsWith :: (Foldable f, Ord k) => (a->a->a) -> f (Map k a) -> Map k a
unionsWith f ts
  = Foldable.foldl' (unionWith f) empty ts
#if __GLASGOW_HASKELL__
{-# INLINABLE unionsWith #-}
#endif

-- | \(O\bigl(m \log\bigl(\frac{n+1}{m+1}\bigr)\bigr), \; m \leq n\).
-- The expression (@'union' t1 t2@) takes the left-biased union of @t1@ and @t2@.
-- It prefers @t1@ when duplicate keys are encountered,
-- i.e. (@'union' == 'unionWith' 'const'@).
--
-- > union (fromList [(5, "a"), (3, "b")]) (fromList [(5, "A"), (7, "C")]) == fromList [(3, "b"), (5, "a"), (7, "C")]

union :: Ord k => Map k a -> Map k a -> Map k a
union t1 Tip  = t1
union t1 (NE (Bin' _ k x Tip Tip)) = insertR k x t1
union (NE (Bin' _ k x Tip Tip)) t2 = insert k x t2
union Tip t2 = t2
union t1@(NE (Bin' _ k1 x1 l1 r1)) t2 = case split k1 t2 of
  (l2, r2) | l1l2 `ptrEq` l1 && r1r2 `ptrEq` r1 -> t1
           | otherwise -> link k1 x1 l1l2 r1r2
           where !l1l2 = union l1 l2
                 !r1r2 = union r1 r2
#if __GLASGOW_HASKELL__
{-# INLINABLE union #-}
#endif

unionNE :: Ord k => NonEmptyMap k a -> NonEmptyMap k a -> NonEmptyMap k a
unionNE t1 (Bin' _ k x Tip Tip) = insertRNE k x t1
unionNE (Bin' _ k x Tip Tip) t2 = insertNE k x t2
unionNE t1@(Bin' _ k x l1 r1) t2 = case split k (NE t2) of
  (l2, r2)
    | l1l2 `ptrEq` l1 && r1r2 `ptrEq` r1 -> t1
    | otherwise -> linkNE k x l1l2 r1r2
    where !l1l2 = union l1 l2
          !r1r2 = union r1 r2
#if __GLASGOW_HASKELL__
{-# INLINABLE unionNE #-}
#endif

{--------------------------------------------------------------------
  Union with a combining function
--------------------------------------------------------------------}
-- | \(O\bigl(m \log\bigl(\frac{n+1}{m+1}\bigr)\bigr), \; m \leq n\). Union with a combining function.
--
-- > unionWith (++) (fromList [(5, "a"), (3, "b")]) (fromList [(5, "A"), (7, "C")]) == fromList [(3, "b"), (5, "aA"), (7, "C")]

unionWith :: Ord k => (a -> a -> a) -> Map k a -> Map k a -> Map k a
-- QuickCheck says pointer equality never happens here.
unionWith _f t1 Tip = t1
unionWith f t1 (NE (Bin' _ k x Tip Tip)) = insertWithR f k x t1
unionWith f (NE (Bin' _ k x Tip Tip)) t2 = insertWith f k x t2
unionWith _f Tip t2 = t2
unionWith f (NE (Bin' _ k1 x1 l1 r1)) t2 = case splitLookup k1 t2 of
  (l2, mb, r2) -> case mb of
      Nothing -> link k1 x1 l1l2 r1r2
      Just x2 -> link k1 (f x1 x2) l1l2 r1r2
    where !l1l2 = unionWith f l1 l2
          !r1r2 = unionWith f r1 r2
#if __GLASGOW_HASKELL__
{-# INLINABLE unionWith #-}
#endif

<<<<<<< HEAD
unionWithNE :: Ord k => (a -> a -> a) -> NonEmptyMap k a -> NonEmptyMap k a -> NonEmptyMap k a
-- QuickCheck says pointer equality never happens here.
unionWithNE f t1 (Bin' _ k x Tip Tip) = insertWithRNE f k x t1
unionWithNE f (Bin' _ k x Tip Tip) t2 = insertWithNE f k x t2
unionWithNE f (Bin' _ k1 x1 l1 r1) t2 = case splitLookupNE k1 t2 of
  (l2, mb, r2) -> case mb of
      Nothing -> linkNE k1 x1 l1l2 r1r2
      Just x2 -> linkNE k1 (f x1 x2) l1l2 r1r2
    where !l1l2 = unionWith f l1 l2
          !r1r2 = unionWith f r1 r2
#if __GLASGOW_HASKELL__
{-# INLINABLE unionWithNE #-}
#endif

-- | /O(m*log(n\/m + 1)), m <= n/.
=======
-- | \(O\bigl(m \log\bigl(\frac{n+1}{m+1}\bigr)\bigr), \; m \leq n\).
>>>>>>> 5e338df8
-- Union with a combining function.
--
-- > let f key left_value right_value = (show key) ++ ":" ++ left_value ++ "|" ++ right_value
-- > unionWithKey f (fromList [(5, "a"), (3, "b")]) (fromList [(5, "A"), (7, "C")]) == fromList [(3, "b"), (5, "5:a|A"), (7, "C")]

unionWithKey :: Ord k => (k -> a -> a -> a) -> Map k a -> Map k a -> Map k a
unionWithKey _f t1 Tip = t1
unionWithKey f t1 (NE (Bin' _ k x Tip Tip)) = insertWithKeyR f k x t1
unionWithKey f (NE (Bin' _ k x Tip Tip)) t2 = insertWithKey f k x t2
unionWithKey _f Tip t2 = t2
unionWithKey f (NE (Bin' _ k1 x1 l1 r1)) t2 = case splitLookup k1 t2 of
  (l2, mb, r2) -> case mb of
      Nothing -> link k1 x1 l1l2 r1r2
      Just x2 -> link k1 (f k1 x1 x2) l1l2 r1r2
    where !l1l2 = unionWithKey f l1 l2
          !r1r2 = unionWithKey f r1 r2
#if __GLASGOW_HASKELL__
{-# INLINABLE unionWithKey #-}
#endif

unionWithKeyNE :: Ord k => (k -> a -> a -> a) -> NonEmptyMap k a -> NonEmptyMap k a -> NonEmptyMap k a
unionWithKeyNE f t1 (Bin' _ k x Tip Tip) = insertWithKeyRNE f k x t1
unionWithKeyNE f (Bin' _ k x Tip Tip) t2 = insertWithKeyNE f k x t2
unionWithKeyNE f (Bin' _ k1 x1 l1 r1) t2 = case splitLookupNE k1 t2 of
  (l2, mb, r2) -> case mb of
      Nothing -> linkNE k1 x1 l1l2 r1r2
      Just x2 -> linkNE k1 (f k1 x1 x2) l1l2 r1r2
    where !l1l2 = unionWithKey f l1 l2
          !r1r2 = unionWithKey f r1 r2
#if __GLASGOW_HASKELL__
{-# INLINABLE unionWithKeyNE #-}
#endif

{--------------------------------------------------------------------
  Difference
--------------------------------------------------------------------}

-- We don't currently attempt to use any pointer equality tricks for
-- 'difference'. To do so, we'd have to match on the first argument
-- and split the second. Unfortunately, the proof of the time bound
-- relies on doing it the way we do, and it's not clear whether that
-- bound holds the other way.

-- | \(O\bigl(m \log\bigl(\frac{n+1}{m+1}\bigr)\bigr), \; m \leq n\). Difference of two maps.
-- Return elements of the first map not existing in the second map.
--
-- > difference (fromList [(5, "a"), (3, "b")]) (fromList [(5, "A"), (7, "C")]) == singleton 3 "b"

difference :: Ord k => Map k a -> Map k b -> Map k a
difference Tip _   = Tip
difference t1 Tip  = t1
difference t1 (NE t2) = differenceNE' t1 t2

differenceNE :: Ord k => NonEmptyMap k a -> NonEmptyMap k a -> Maybe (NonEmptyMap k a)
differenceNE t1 t2 = nonEmpty $ differenceNE' (NE t1) t2

differenceNE' :: Ord k => Map k a -> NonEmptyMap k b -> Map k a
differenceNE' t1 (Bin' _ k _ l2 r2) = case split k t1 of
  (l1, r1)
    | size l1l2 + size r1r2 == size t1 -> t1
    | otherwise -> link2 l1l2 r1r2
    where
      !l1l2 = difference l1 l2
      !r1r2 = difference r1 r2

#if __GLASGOW_HASKELL__
{-# INLINABLE difference #-}
{-# INLINABLE differenceNE #-}
#endif

-- | \(O\bigl(m \log\bigl(\frac{n+1}{m+1}\bigr)\bigr), \; m \leq n\). Remove all keys in a 'Set' from a 'Map'.
--
-- @
-- m \`withoutKeys\` s = 'filterWithKey' (\k _ -> k ``Set.notMember`` s) m
-- m \`withoutKeys\` s = m ``difference`` 'fromSet' (const ()) s
-- @
--
-- @since 0.5.8

withoutKeys :: Ord k => Map k a -> Set k -> Map k a
withoutKeys Tip _ = Tip
withoutKeys m Set.Tip = m
withoutKeys m (Set.NE (Set.Bin' _ k ls rs)) = case splitMember k m of
  (lm, b, rm)
     | not b && lm' `ptrEq` lm && rm' `ptrEq` rm -> m
     | otherwise -> link2 lm' rm'
     where
       !lm' = withoutKeys lm ls
       !rm' = withoutKeys rm rs
#if __GLASGOW_HASKELL__
{-# INLINABLE withoutKeys #-}
#endif

-- | \(O(n+m)\). Difference with a combining function.
-- When two equal keys are
-- encountered, the combining function is applied to the values of these keys.
-- If it returns 'Nothing', the element is discarded (proper set difference). If
-- it returns (@'Just' y@), the element is updated with a new value @y@.
--
-- > let f al ar = if al == "b" then Just (al ++ ":" ++ ar) else Nothing
-- > differenceWith f (fromList [(5, "a"), (3, "b")]) (fromList [(5, "A"), (3, "B"), (7, "C")])
-- >     == singleton 3 "b:B"
differenceWith :: Ord k => (a -> b -> Maybe a) -> Map k a -> Map k b -> Map k a
differenceWith f = merge preserveMissing dropMissing $
       zipWithMaybeMatched (\_ x y -> f x y)

differenceWithNE :: Ord k => (a -> b -> Maybe a) -> NonEmptyMap k a -> NonEmptyMap k b -> Maybe (NonEmptyMap k a)
differenceWithNE f = mergeNE preserveMissing dropMissing $
       zipWithMaybeMatched (\_ x y -> f x y)

#if __GLASGOW_HASKELL__
{-# INLINABLE differenceWith #-}
{-# INLINABLE differenceWithNE #-}
#endif

-- | \(O(n+m)\). Difference with a combining function. When two equal keys are
-- encountered, the combining function is applied to the key and both values.
-- If it returns 'Nothing', the element is discarded (proper set difference). If
-- it returns (@'Just' y@), the element is updated with a new value @y@.
--
-- > let f k al ar = if al == "b" then Just ((show k) ++ ":" ++ al ++ "|" ++ ar) else Nothing
-- > differenceWithKey f (fromList [(5, "a"), (3, "b")]) (fromList [(5, "A"), (3, "B"), (10, "C")])
-- >     == singleton 3 "3:b|B"

differenceWithKey :: Ord k => (k -> a -> b -> Maybe a) -> Map k a -> Map k b -> Map k a
differenceWithKey f =
  merge preserveMissing dropMissing (zipWithMaybeMatched f)

differenceWithKeyNE :: Ord k => (k -> a -> b -> Maybe a) -> NonEmptyMap k a -> NonEmptyMap k b -> Maybe (NonEmptyMap k a)
differenceWithKeyNE f =
  mergeNE preserveMissing dropMissing (zipWithMaybeMatched f)

#if __GLASGOW_HASKELL__
{-# INLINABLE differenceWithKey #-}
{-# INLINABLE differenceWithKeyNE #-}
#endif


{--------------------------------------------------------------------
  Intersection
--------------------------------------------------------------------}
-- | \(O\bigl(m \log\bigl(\frac{n+1}{m+1}\bigr)\bigr), \; m \leq n\). Intersection of two maps.
-- Return data in the first map for the keys existing in both maps.
-- (@'intersection' m1 m2 == 'intersectionWith' 'const' m1 m2@).
--
-- > intersection (fromList [(5, "a"), (3, "b")]) (fromList [(5, "A"), (7, "C")]) == singleton 5 "a"

intersection :: Ord k => Map k a -> Map k b -> Map k a
intersection Tip _ = Tip
intersection _ Tip = Tip
intersection t1@(NE (Bin' _ k x l1 r1)) t2
  | mb = if l1l2 `ptrEq` l1 && r1r2 `ptrEq` r1
         then t1
         else link k x l1l2 r1r2
  | otherwise = link2 l1l2 r1r2
  where
    !(l2, mb, r2) = splitMember k t2
    !l1l2 = intersection l1 l2
    !r1r2 = intersection r1 r2

intersectionNE :: Ord k => NonEmptyMap k a -> NonEmptyMap k b -> Maybe (NonEmptyMap k a)
intersectionNE t1 t2 = nonEmpty $ intersection (NE t1) (NE t2)

#if __GLASGOW_HASKELL__
{-# INLINABLE intersection #-}
{-# INLINABLE intersectionNE #-}
#endif

-- | \(O\bigl(m \log\bigl(\frac{n+1}{m+1}\bigr)\bigr), \; m \leq n\). Restrict a 'Map' to only those keys
-- found in a 'Set'.
--
-- @
-- m \`restrictKeys\` s = 'filterWithKey' (\k _ -> k ``Set.member`` s) m
-- m \`restrictKeys\` s = m ``intersection`` 'fromSet' (const ()) s
-- @
--
-- @since 0.5.8
restrictKeys :: Ord k => Map k a -> Set k -> Map k a
restrictKeys Tip _ = Tip
restrictKeys _ Set.Tip = Tip
restrictKeys m0@(NE m) s = restrictKeysNE' m0 m s

restrictKeysNE :: Ord k => NonEmptyMap k a -> Set k -> Maybe (NonEmptyMap k a)
restrictKeysNE m s = nonEmpty $ restrictKeysNE' (NE m) m s

restrictKeysNE' :: Ord k => Map k a -> NonEmptyMap k a -> Set k -> Map k a
restrictKeysNE' m (Bin' _ k x l1 r1) s
  | b = if l1l2 `ptrEq` l1 && r1r2 `ptrEq` r1
        then m
        else link k x l1l2 r1r2
  | otherwise = link2 l1l2 r1r2
  where
    !(l2, b, r2) = Set.splitMember k s
    !l1l2 = restrictKeys l1 l2
    !r1r2 = restrictKeys r1 r2

#if __GLASGOW_HASKELL__
{-# INLINABLE restrictKeys #-}
{-# INLINABLE restrictKeysNE #-}
{-# INLINABLE restrictKeysNE' #-}
#endif

-- | \(O\bigl(m \log\bigl(\frac{n+1}{m+1}\bigr)\bigr), \; m \leq n\). Intersection with a combining function.
--
-- > intersectionWith (++) (fromList [(5, "a"), (3, "b")]) (fromList [(5, "A"), (7, "C")]) == singleton 5 "aA"

intersectionWith :: Ord k => (a -> b -> c) -> Map k a -> Map k b -> Map k c
-- We have no hope of pointer equality tricks here because every single
-- element in the result will be a thunk.
intersectionWith _f Tip _ = Tip
intersectionWith _f _ Tip = Tip
intersectionWith f (NE t1) t2 = intersectionWithNE' f t1 t2

intersectionWithNE :: Ord k => (a -> b -> c) -> NonEmptyMap k a -> NonEmptyMap k b -> Maybe (NonEmptyMap k c)
intersectionWithNE f t1 t2 = nonEmpty $ intersectionWithNE' f t1 (NE t2)

intersectionWithNE' :: Ord k => (a -> b -> c) -> NonEmptyMap k a -> Map k b -> Map k c
intersectionWithNE' f (Bin' _ k x1 l1 r1) t2 = case mb of
    Just x2 -> link k (f x1 x2) l1l2 r1r2
    Nothing -> link2 l1l2 r1r2
  where
    !(l2, mb, r2) = splitLookup k t2
    !l1l2 = intersectionWith f l1 l2
    !r1r2 = intersectionWith f r1 r2

#if __GLASGOW_HASKELL__
{-# INLINABLE intersectionWith #-}
{-# INLINABLE intersectionWithNE #-}
{-# INLINABLE intersectionWithNE' #-}
#endif

-- | \(O\bigl(m \log\bigl(\frac{n+1}{m+1}\bigr)\bigr), \; m \leq n\). Intersection with a combining function.
--
-- > let f k al ar = (show k) ++ ":" ++ al ++ "|" ++ ar
-- > intersectionWithKey f (fromList [(5, "a"), (3, "b")]) (fromList [(5, "A"), (7, "C")]) == singleton 5 "5:a|A"

intersectionWithKey :: Ord k => (k -> a -> b -> c) -> Map k a -> Map k b -> Map k c
intersectionWithKey _f Tip _ = Tip
intersectionWithKey _f _ Tip = Tip
intersectionWithKey f (NE t1) t2 = intersectionWithKeyNE' f t1 t2

intersectionWithKeyNE :: Ord k => (k -> a -> b -> c) -> NonEmptyMap k a -> NonEmptyMap k b -> Maybe (NonEmptyMap k c)
intersectionWithKeyNE f t1 t2 = nonEmpty $ intersectionWithKeyNE' f t1 (NE t2)

intersectionWithKeyNE' :: Ord k => (k -> a -> b -> c) -> NonEmptyMap k a -> Map k b -> Map k c
intersectionWithKeyNE' f (Bin' _ k x1 l1 r1) t2 = case mb of
    Just x2 -> link k (f k x1 x2) l1l2 r1r2
    Nothing -> link2 l1l2 r1r2
  where
    !(l2, mb, r2) = splitLookup k t2
    !l1l2 = intersectionWithKey f l1 l2
    !r1r2 = intersectionWithKey f r1 r2

#if __GLASGOW_HASKELL__
{-# INLINABLE intersectionWithKey #-}
{-# INLINABLE intersectionWithKeyNE #-}
{-# INLINABLE intersectionWithKeyNE' #-}
#endif

{--------------------------------------------------------------------
  Disjoint
--------------------------------------------------------------------}
-- | \(O\bigl(m \log\bigl(\frac{n+1}{m+1}\bigr)\bigr), \; m \leq n\). Check whether the key sets of two
-- maps are disjoint (i.e., their 'intersection' is empty).
--
-- > disjoint (fromList [(2,'a')]) (fromList [(1,()), (3,())])   == True
-- > disjoint (fromList [(2,'a')]) (fromList [(1,'a'), (2,'b')]) == False
-- > disjoint (fromList [])        (fromList [])                 == True
--
-- @
-- xs ``disjoint`` ys = null (xs ``intersection`` ys)
-- @
--
-- @since 0.6.2.1

-- See 'Data.Set.Internal.isSubsetOfX' for some background
-- on the implementation design.
disjoint :: Ord k => Map k a -> Map k b -> Bool
disjoint Tip _ = True
disjoint _ Tip = True
disjoint (NE t1) t2 = disjointNE' t1 t2

disjointNE :: Ord k => NonEmptyMap k a -> NonEmptyMap k b -> Bool
disjointNE t1 t2 = disjointNE' t1 (NE t2)

disjointNE' :: Ord k => NonEmptyMap k a -> Map k b -> Bool
disjointNE' (Bin' 1 k _ _ _) t = k `notMember` t
disjointNE' (Bin' _ k _ l r) t
  = not found && disjoint l lt && disjoint r gt
  where
    (lt,found,gt) = splitMember k t

{--------------------------------------------------------------------
  Compose
--------------------------------------------------------------------}
-- | Relate the keys of one map to the values of
-- the other, by using the values of the former as keys for lookups
-- in the latter.
--
-- Complexity: \( O (n * \log(m)) \), where \(m\) is the size of the first argument
--
-- > compose (fromList [('a', "A"), ('b', "B")]) (fromList [(1,'a'),(2,'b'),(3,'z')]) = fromList [(1,"A"),(2,"B")]
--
-- @
-- ('compose' bc ab '!?') = (bc '!?') <=< (ab '!?')
-- @
--
-- __Note:__ Prior to v0.6.4, "Data.Map.Strict" exposed a version of
-- 'compose' that forced the values of the output 'Map'. This version does not
-- force these values.
--
-- @since 0.6.3.1
compose :: Ord b => Map b c -> Map a b -> Map a c
compose bc !ab
  | null bc = empty
  | otherwise = mapMaybe (bc !?) ab

-- | A tactic for dealing with keys present in one map but not the other in
-- 'merge' or 'mergeA'.
--
-- A tactic of type @ WhenMissing f k x z @ is an abstract representation
-- of a function of type @ k -> x -> f (Maybe z) @.
--
-- @since 0.5.9

data WhenMissing f k x y = WhenMissing
  { missingSubtree :: Map k x -> f (Map k y)
  , missingKey :: k -> x -> f (Maybe y)}

-- | @since 0.5.9
instance (Applicative f, Monad f) => Functor (WhenMissing f k x) where
  fmap = mapWhenMissing
  {-# INLINE fmap #-}

-- | @since 0.5.9
instance (Applicative f, Monad f)
         => Category.Category (WhenMissing f k) where
  id = preserveMissing
  f . g = traverseMaybeMissing $
    \ k x -> missingKey g k x >>= \y ->
         case y of
           Nothing -> pure Nothing
           Just q -> missingKey f k q
  {-# INLINE id #-}
  {-# INLINE (.) #-}

-- | Equivalent to @ ReaderT k (ReaderT x (MaybeT f)) @.
--
-- @since 0.5.9
instance (Applicative f, Monad f) => Applicative (WhenMissing f k x) where
  pure x = mapMissing (\ _ _ -> x)
  f <*> g = traverseMaybeMissing $ \k x -> do
         res1 <- missingKey f k x
         case res1 of
           Nothing -> pure Nothing
           Just r -> (pure $!) . fmap r =<< missingKey g k x
  {-# INLINE pure #-}
  {-# INLINE (<*>) #-}

-- | Equivalent to @ ReaderT k (ReaderT x (MaybeT f)) @.
--
-- @since 0.5.9
instance (Applicative f, Monad f) => Monad (WhenMissing f k x) where
  m >>= f = traverseMaybeMissing $ \k x -> do
         res1 <- missingKey m k x
         case res1 of
           Nothing -> pure Nothing
           Just r -> missingKey (f r) k x
  {-# INLINE (>>=) #-}

-- | Map covariantly over a @'WhenMissing' f k x@.
--
-- @since 0.5.9
mapWhenMissing :: (Applicative f, Monad f)
               => (a -> b)
               -> WhenMissing f k x a -> WhenMissing f k x b
mapWhenMissing f t = WhenMissing
    { missingSubtree = \m -> missingSubtree t m >>= \m' -> pure $! fmap f m'
    , missingKey = \k x -> missingKey t k x >>= \q -> (pure $! fmap f q) }
{-# INLINE mapWhenMissing #-}

-- | Map covariantly over a @'WhenMissing' f k x@, using only a 'Functor f'
-- constraint.
mapGentlyWhenMissing :: Functor f
               => (a -> b)
               -> WhenMissing f k x a -> WhenMissing f k x b
mapGentlyWhenMissing f t = WhenMissing
    { missingSubtree = \m -> fmap f <$> missingSubtree t m
    , missingKey = \k x -> fmap f <$> missingKey t k x }
{-# INLINE mapGentlyWhenMissing #-}

-- | Map covariantly over a @'WhenMatched' f k x@, using only a 'Functor f'
-- constraint.
mapGentlyWhenMatched :: Functor f
               => (a -> b)
               -> WhenMatched f k x y a -> WhenMatched f k x y b
mapGentlyWhenMatched f t = zipWithMaybeAMatched $
  \k x y -> fmap f <$> runWhenMatched t k x y
{-# INLINE mapGentlyWhenMatched #-}

-- | Map contravariantly over a @'WhenMissing' f k _ x@.
--
-- @since 0.5.9
lmapWhenMissing :: (b -> a) -> WhenMissing f k a x -> WhenMissing f k b x
lmapWhenMissing f t = WhenMissing
  { missingSubtree = \m -> missingSubtree t (fmap f m)
  , missingKey = \k x -> missingKey t k (f x) }
{-# INLINE lmapWhenMissing #-}

-- | Map contravariantly over a @'WhenMatched' f k _ y z@.
--
-- @since 0.5.9
contramapFirstWhenMatched :: (b -> a)
                          -> WhenMatched f k a y z
                          -> WhenMatched f k b y z
contramapFirstWhenMatched f t = WhenMatched $
  \k x y -> runWhenMatched t k (f x) y
{-# INLINE contramapFirstWhenMatched #-}

-- | Map contravariantly over a @'WhenMatched' f k x _ z@.
--
-- @since 0.5.9
contramapSecondWhenMatched :: (b -> a)
                           -> WhenMatched f k x a z
                           -> WhenMatched f k x b z
contramapSecondWhenMatched f t = WhenMatched $
  \k x y -> runWhenMatched t k x (f y)
{-# INLINE contramapSecondWhenMatched #-}

-- | A tactic for dealing with keys present in one map but not the other in
-- 'merge'.
--
-- A tactic of type @ SimpleWhenMissing k x z @ is an abstract representation
-- of a function of type @ k -> x -> Maybe z @.
--
-- @since 0.5.9
type SimpleWhenMissing = WhenMissing Identity

-- | A tactic for dealing with keys present in both
-- maps in 'merge' or 'mergeA'.
--
-- A tactic of type @ WhenMatched f k x y z @ is an abstract representation
-- of a function of type @ k -> x -> y -> f (Maybe z) @.
--
-- @since 0.5.9
newtype WhenMatched f k x y z = WhenMatched
  { matchedKey :: k -> x -> y -> f (Maybe z) }

-- | Along with zipWithMaybeAMatched, witnesses the isomorphism between
-- @WhenMatched f k x y z@ and @k -> x -> y -> f (Maybe z)@.
--
-- @since 0.5.9
runWhenMatched :: WhenMatched f k x y z -> k -> x -> y -> f (Maybe z)
runWhenMatched = matchedKey
{-# INLINE runWhenMatched #-}

-- | Along with traverseMaybeMissing, witnesses the isomorphism between
-- @WhenMissing f k x y@ and @k -> x -> f (Maybe y)@.
--
-- @since 0.5.9
runWhenMissing :: WhenMissing f k x y -> k -> x -> f (Maybe y)
runWhenMissing = missingKey
{-# INLINE runWhenMissing #-}

-- | @since 0.5.9
instance Functor f => Functor (WhenMatched f k x y) where
  fmap = mapWhenMatched
  {-# INLINE fmap #-}

-- | @since 0.5.9
instance (Monad f, Applicative f) => Category.Category (WhenMatched f k x) where
  id = zipWithMatched (\_ _ y -> y)
  f . g = zipWithMaybeAMatched $
            \k x y -> do
              res <- runWhenMatched g k x y
              case res of
                Nothing -> pure Nothing
                Just r -> runWhenMatched f k x r
  {-# INLINE id #-}
  {-# INLINE (.) #-}

-- | Equivalent to @ ReaderT k (ReaderT x (ReaderT y (MaybeT f))) @
--
-- @since 0.5.9
instance (Monad f, Applicative f) => Applicative (WhenMatched f k x y) where
  pure x = zipWithMatched (\_ _ _ -> x)
  fs <*> xs = zipWithMaybeAMatched $ \k x y -> do
    res <- runWhenMatched fs k x y
    case res of
      Nothing -> pure Nothing
      Just r -> (pure $!) . fmap r =<< runWhenMatched xs k x y
  {-# INLINE pure #-}
  {-# INLINE (<*>) #-}

-- | Equivalent to @ ReaderT k (ReaderT x (ReaderT y (MaybeT f))) @
--
-- @since 0.5.9
instance (Monad f, Applicative f) => Monad (WhenMatched f k x y) where
  m >>= f = zipWithMaybeAMatched $ \k x y -> do
    res <- runWhenMatched m k x y
    case res of
      Nothing -> pure Nothing
      Just r -> runWhenMatched (f r) k x y
  {-# INLINE (>>=) #-}

-- | Map covariantly over a @'WhenMatched' f k x y@.
--
-- @since 0.5.9
mapWhenMatched :: Functor f
               => (a -> b)
               -> WhenMatched f k x y a
               -> WhenMatched f k x y b
mapWhenMatched f (WhenMatched g) = WhenMatched $ \k x y -> fmap (fmap f) (g k x y)
{-# INLINE mapWhenMatched #-}

-- | A tactic for dealing with keys present in both maps in 'merge'.
--
-- A tactic of type @ SimpleWhenMatched k x y z @ is an abstract representation
-- of a function of type @ k -> x -> y -> Maybe z @.
--
-- @since 0.5.9
type SimpleWhenMatched = WhenMatched Identity

-- | When a key is found in both maps, apply a function to the
-- key and values and use the result in the merged map.
--
-- @
-- zipWithMatched :: (k -> x -> y -> z)
--                -> SimpleWhenMatched k x y z
-- @
--
-- @since 0.5.9
zipWithMatched :: Applicative f
               => (k -> x -> y -> z)
               -> WhenMatched f k x y z
zipWithMatched f = WhenMatched $ \ k x y -> pure . Just $ f k x y
{-# INLINE zipWithMatched #-}

-- | When a key is found in both maps, apply a function to the
-- key and values to produce an action and use its result in the merged map.
--
-- @since 0.5.9
zipWithAMatched :: Applicative f
                => (k -> x -> y -> f z)
                -> WhenMatched f k x y z
zipWithAMatched f = WhenMatched $ \ k x y -> Just <$> f k x y
{-# INLINE zipWithAMatched #-}

-- | When a key is found in both maps, apply a function to the
-- key and values and maybe use the result in the merged map.
--
-- @
-- zipWithMaybeMatched :: (k -> x -> y -> Maybe z)
--                     -> SimpleWhenMatched k x y z
-- @
--
-- @since 0.5.9
zipWithMaybeMatched :: Applicative f
                    => (k -> x -> y -> Maybe z)
                    -> WhenMatched f k x y z
zipWithMaybeMatched f = WhenMatched $ \ k x y -> pure $ f k x y
{-# INLINE zipWithMaybeMatched #-}

-- | When a key is found in both maps, apply a function to the
-- key and values, perform the resulting action, and maybe use
-- the result in the merged map.
--
-- This is the fundamental 'WhenMatched' tactic.
--
-- @since 0.5.9
zipWithMaybeAMatched :: (k -> x -> y -> f (Maybe z))
                     -> WhenMatched f k x y z
zipWithMaybeAMatched f = WhenMatched $ \ k x y -> f k x y
{-# INLINE zipWithMaybeAMatched #-}

-- | Drop all the entries whose keys are missing from the other
-- map.
--
-- @
-- dropMissing :: SimpleWhenMissing k x y
-- @
--
-- prop> dropMissing = mapMaybeMissing (\_ _ -> Nothing)
--
-- but @dropMissing@ is much faster.
--
-- @since 0.5.9
dropMissing :: Applicative f => WhenMissing f k x y
dropMissing = WhenMissing
  { missingSubtree = const (pure Tip)
  , missingKey = \_ _ -> pure Nothing }
{-# INLINE dropMissing #-}

-- | Preserve, unchanged, the entries whose keys are missing from
-- the other map.
--
-- @
-- preserveMissing :: SimpleWhenMissing k x x
-- @
--
-- prop> preserveMissing = Merge.Lazy.mapMaybeMissing (\_ x -> Just x)
--
-- but @preserveMissing@ is much faster.
--
-- @since 0.5.9
preserveMissing :: Applicative f => WhenMissing f k x x
preserveMissing = WhenMissing
  { missingSubtree = pure
  , missingKey = \_ v -> pure (Just v) }
{-# INLINE preserveMissing #-}

-- | Force the entries whose keys are missing from
-- the other map and otherwise preserve them unchanged.
--
-- @
-- preserveMissing' :: SimpleWhenMissing k x x
-- @
--
-- prop> preserveMissing' = Merge.Lazy.mapMaybeMissing (\_ x -> Just $! x)
--
-- but @preserveMissing'@ is quite a bit faster.
--
-- @since 0.5.9
preserveMissing' :: Applicative f => WhenMissing f k x x
preserveMissing' = WhenMissing
  { missingSubtree = \t -> pure $! forceTree t `seq` t
  , missingKey = \_ v -> pure $! Just $! v }
{-# INLINE preserveMissing' #-}

-- Force all the values in a tree.
forceTree :: Map k a -> ()
forceTree (NE (Bin' _ _ v l r)) = v `seq` forceTree l `seq` forceTree r `seq` ()
forceTree Tip = ()

-- | Map over the entries whose keys are missing from the other map.
--
-- @
-- mapMissing :: (k -> x -> y) -> SimpleWhenMissing k x y
-- @
--
-- prop> mapMissing f = mapMaybeMissing (\k x -> Just $ f k x)
--
-- but @mapMissing@ is somewhat faster.
--
-- @since 0.5.9
mapMissing :: Applicative f => (k -> x -> y) -> WhenMissing f k x y
mapMissing f = WhenMissing
  { missingSubtree = \m -> pure $! mapWithKey f m
  , missingKey = \ k x -> pure $ Just (f k x) }
{-# INLINE mapMissing #-}

-- | Map over the entries whose keys are missing from the other map,
-- optionally removing some. This is the most powerful 'SimpleWhenMissing'
-- tactic, but others are usually more efficient.
--
-- @
-- mapMaybeMissing :: (k -> x -> Maybe y) -> SimpleWhenMissing k x y
-- @
--
-- prop> mapMaybeMissing f = traverseMaybeMissing (\k x -> pure (f k x))
--
-- but @mapMaybeMissing@ uses fewer unnecessary 'Applicative' operations.
--
-- @since 0.5.9
mapMaybeMissing :: Applicative f => (k -> x -> Maybe y) -> WhenMissing f k x y
mapMaybeMissing f = WhenMissing
  { missingSubtree = \m -> pure $! mapMaybeWithKey f m
  , missingKey = \k x -> pure $! f k x }
{-# INLINE mapMaybeMissing #-}

-- | Filter the entries whose keys are missing from the other map.
--
-- @
-- filterMissing :: (k -> x -> Bool) -> SimpleWhenMissing k x x
-- @
--
-- prop> filterMissing f = Merge.Lazy.mapMaybeMissing $ \k x -> guard (f k x) *> Just x
--
-- but this should be a little faster.
--
-- @since 0.5.9
filterMissing :: Applicative f
              => (k -> x -> Bool) -> WhenMissing f k x x
filterMissing f = WhenMissing
  { missingSubtree = \m -> pure $! filterWithKey f m
  , missingKey = \k x -> pure $! if f k x then Just x else Nothing }
{-# INLINE filterMissing #-}

-- | Filter the entries whose keys are missing from the other map
-- using some 'Applicative' action.
--
-- @
-- filterAMissing f = Merge.Lazy.traverseMaybeMissing $
--   \k x -> (\b -> guard b *> Just x) <$> f k x
-- @
--
-- but this should be a little faster.
--
-- @since 0.5.9
filterAMissing :: Applicative f
              => (k -> x -> f Bool) -> WhenMissing f k x x
filterAMissing f = WhenMissing
  { missingSubtree = \m -> filterWithKeyA f m
  , missingKey = \k x -> bool Nothing (Just x) <$> f k x }
{-# INLINE filterAMissing #-}

-- | This wasn't in Data.Bool until 4.7.0, so we define it here
bool :: a -> a -> Bool -> a
bool f _ False = f
bool _ t True  = t

-- | Traverse over the entries whose keys are missing from the other map.
--
-- @since 0.5.9
traverseMissing :: Applicative f
                    => (k -> x -> f y) -> WhenMissing f k x y
traverseMissing f = WhenMissing
  { missingSubtree = traverseWithKey f
  , missingKey = \k x -> Just <$> f k x }
{-# INLINE traverseMissing #-}

-- | Traverse over the entries whose keys are missing from the other map,
-- optionally producing values to put in the result.
-- This is the most powerful 'WhenMissing' tactic, but others are usually
-- more efficient.
--
-- @since 0.5.9
traverseMaybeMissing :: Applicative f
                      => (k -> x -> f (Maybe y)) -> WhenMissing f k x y
traverseMaybeMissing f = WhenMissing
  { missingSubtree = traverseMaybeWithKey f
  , missingKey = f }
{-# INLINE traverseMaybeMissing #-}

-- | Merge two maps.
--
-- 'merge' takes two 'WhenMissing' tactics, a 'WhenMatched'
-- tactic and two maps. It uses the tactics to merge the maps.
-- Its behavior is best understood via its fundamental tactics,
-- 'mapMaybeMissing' and 'zipWithMaybeMatched'.
--
-- Consider
--
-- @
-- merge (mapMaybeMissing g1)
--              (mapMaybeMissing g2)
--              (zipWithMaybeMatched f)
--              m1 m2
-- @
--
-- Take, for example,
--
-- @
-- m1 = [(0, \'a\'), (1, \'b\'), (3, \'c\'), (4, \'d\')]
-- m2 = [(1, "one"), (2, "two"), (4, "three")]
-- @
--
-- 'merge' will first \"align\" these maps by key:
--
-- @
-- m1 = [(0, \'a\'), (1, \'b\'),               (3, \'c\'), (4, \'d\')]
-- m2 =           [(1, "one"), (2, "two"),           (4, "three")]
-- @
--
-- It will then pass the individual entries and pairs of entries
-- to @g1@, @g2@, or @f@ as appropriate:
--
-- @
-- maybes = [g1 0 \'a\', f 1 \'b\' "one", g2 2 "two", g1 3 \'c\', f 4 \'d\' "three"]
-- @
--
-- This produces a 'Maybe' for each key:
--
-- @
-- keys =     0        1          2           3        4
-- results = [Nothing, Just True, Just False, Nothing, Just True]
-- @
--
-- Finally, the @Just@ results are collected into a map:
--
-- @
-- return value = [(1, True), (2, False), (4, True)]
-- @
--
-- The other tactics below are optimizations or simplifications of
-- 'mapMaybeMissing' for special cases. Most importantly,
--
-- * 'dropMissing' drops all the keys.
-- * 'preserveMissing' leaves all the entries alone.
--
-- When 'merge' is given three arguments, it is inlined at the call
-- site. To prevent excessive inlining, you should typically use 'merge'
-- to define your custom combining functions.
--
--
-- Examples:
--
-- prop> unionWithKey f = merge preserveMissing preserveMissing (zipWithMatched f)
-- prop> intersectionWithKey f = merge dropMissing dropMissing (zipWithMatched f)
-- prop> differenceWith f = merge preserveMissing dropMissing (zipWithMatched f)
-- prop> symmetricDifference = merge preserveMissing preserveMissing (zipWithMaybeMatched $ \ _ _ _ -> Nothing)
-- prop> mapEachPiece f g h = merge (mapMissing f) (mapMissing g) (zipWithMatched h)
--
-- @since 0.5.9
merge :: Ord k
             => SimpleWhenMissing k a c -- ^ What to do with keys in @m1@ but not @m2@
             -> SimpleWhenMissing k b c -- ^ What to do with keys in @m2@ but not @m1@
             -> SimpleWhenMatched k a b c -- ^ What to do with keys in both @m1@ and @m2@
             -> Map k a -- ^ Map @m1@
             -> Map k b -- ^ Map @m2@
             -> Map k c
merge g1 g2 f m1 m2 = runIdentity $
  mergeA g1 g2 f m1 m2
{-# INLINE merge #-}

mergeNE
  :: Ord k
  => SimpleWhenMissing k a c -- ^ What to do with keys in @m1@ but not @m2@
  -> SimpleWhenMissing k b c -- ^ What to do with keys in @m2@ but not @m1@
  -> SimpleWhenMatched k a b c -- ^ What to do with keys in both @m1@ and @m2@
  -> NonEmptyMap k a -- ^ Map @m1@
  -> NonEmptyMap k b -- ^ Map @m2@
  -> Maybe (NonEmptyMap k c)
mergeNE g1 g2 f m1 m2 = runIdentity $
  mergeANE g1 g2 f m1 m2
{-# INLINE mergeNE #-}

-- | An applicative version of 'merge'.
--
-- 'mergeA' takes two 'WhenMissing' tactics, a 'WhenMatched'
-- tactic and two maps. It uses the tactics to merge the maps.
-- Its behavior is best understood via its fundamental tactics,
-- 'traverseMaybeMissing' and 'zipWithMaybeAMatched'.
--
-- Consider
--
-- @
-- mergeA (traverseMaybeMissing g1)
--               (traverseMaybeMissing g2)
--               (zipWithMaybeAMatched f)
--               m1 m2
-- @
--
-- Take, for example,
--
-- @
-- m1 = [(0, \'a\'), (1, \'b\'), (3, \'c\'), (4, \'d\')]
-- m2 = [(1, "one"), (2, "two"), (4, "three")]
-- @
--
-- @mergeA@ will first \"align\" these maps by key:
--
-- @
-- m1 = [(0, \'a\'), (1, \'b\'),               (3, \'c\'), (4, \'d\')]
-- m2 =           [(1, "one"), (2, "two"),           (4, "three")]
-- @
--
-- It will then pass the individual entries and pairs of entries
-- to @g1@, @g2@, or @f@ as appropriate:
--
-- @
-- actions = [g1 0 \'a\', f 1 \'b\' "one", g2 2 "two", g1 3 \'c\', f 4 \'d\' "three"]
-- @
--
-- Next, it will perform the actions in the @actions@ list in order from
-- left to right.
--
-- @
-- keys =     0        1          2           3        4
-- results = [Nothing, Just True, Just False, Nothing, Just True]
-- @
--
-- Finally, the @Just@ results are collected into a map:
--
-- @
-- return value = [(1, True), (2, False), (4, True)]
-- @
--
-- The other tactics below are optimizations or simplifications of
-- 'traverseMaybeMissing' for special cases. Most importantly,
--
-- * 'dropMissing' drops all the keys.
-- * 'preserveMissing' leaves all the entries alone.
-- * 'mapMaybeMissing' does not use the 'Applicative' context.
--
-- When 'mergeA' is given three arguments, it is inlined at the call
-- site. To prevent excessive inlining, you should generally only use
-- 'mergeA' to define custom combining functions.
--
-- @since 0.5.9
mergeA
  :: (Applicative f, Ord k)
  => WhenMissing f k a c -- ^ What to do with keys in @m1@ but not @m2@
  -> WhenMissing f k b c -- ^ What to do with keys in @m2@ but not @m1@
  -> WhenMatched f k a b c -- ^ What to do with keys in both @m1@ and @m2@
  -> Map k a -- ^ Map @m1@
  -> Map k b -- ^ Map @m2@
  -> f (Map k c)
mergeA
    WhenMissing{missingSubtree = g1t, missingKey = g1k}
    WhenMissing{missingSubtree = g2t}
    (WhenMatched f) = go
  where
    go t1 Tip = g1t t1
    go Tip t2 = g2t t2
    go (NE (Bin' _ kx x1 l1 r1)) t2 = case splitLookup kx t2 of
      (l2, mx2, r2) -> case mx2 of
          Nothing -> liftA3 (\l' mx' r' -> maybe link2 (link kx) mx' l' r')
                        l1l2 (g1k kx x1) r1r2
          Just x2 -> liftA3 (\l' mx' r' -> maybe link2 (link kx) mx' l' r')
                        l1l2 (f kx x1 x2) r1r2
        where
          !l1l2 = go l1 l2
          !r1r2 = go r1 r2
{-# INLINE mergeA #-}

mergeANE
  :: (Applicative f, Ord k)
  => WhenMissing f k a c -- ^ What to do with keys in @m1@ but not @m2@
  -> WhenMissing f k b c -- ^ What to do with keys in @m2@ but not @m1@
  -> WhenMatched f k a b c -- ^ What to do with keys in both @m1@ and @m2@
  -> NonEmptyMap k a -- ^ Map @m1@
  -> NonEmptyMap k b -- ^ Map @m2@
  -> f (Maybe (NonEmptyMap k c))
mergeANE
    (w0 @ WhenMissing{missingKey = g1k})
    w1
    (w2 @ (WhenMatched f))
    (Bin' _ kx x1 l1 r1)
    t2
  = fmap nonEmpty $ case splitLookupNE kx t2 of
      (l2, mx2, r2) -> case mx2 of
          Nothing -> liftA3 (\l' mx' r' -> maybe link2 (link kx) mx' l' r')
                        l1l2 (g1k kx x1) r1r2
          Just x2 -> liftA3 (\l' mx' r' -> maybe link2 (link kx) mx' l' r')
                        l1l2 (f kx x1 x2) r1r2
        where
          !l1l2 = mergeA w0 w1 w2 l1 l2
          !r1r2 = mergeA w0 w1 w2 r1 r2
{-# INLINE mergeANE #-}


{--------------------------------------------------------------------
  MergeWithKey
--------------------------------------------------------------------}

-- | \(O(n+m)\). An unsafe general combining function.
--
-- WARNING: This function can produce corrupt maps and its results
-- may depend on the internal structures of its inputs. Users should
-- prefer 'merge' or 'mergeA'.
--
-- When 'mergeWithKey' is given three arguments, it is inlined to the call
-- site. You should therefore use 'mergeWithKey' only to define custom
-- combining functions. For example, you could define 'unionWithKey',
-- 'differenceWithKey' and 'intersectionWithKey' as
--
-- > myUnionWithKey f m1 m2 = mergeWithKey (\k x1 x2 -> Just (f k x1 x2)) id id m1 m2
-- > myDifferenceWithKey f m1 m2 = mergeWithKey f id (const empty) m1 m2
-- > myIntersectionWithKey f m1 m2 = mergeWithKey (\k x1 x2 -> Just (f k x1 x2)) (const empty) (const empty) m1 m2
--
-- When calling @'mergeWithKey' combine only1 only2@, a function combining two
-- 'Map's is created, such that
--
-- * if a key is present in both maps, it is passed with both corresponding
--   values to the @combine@ function. Depending on the result, the key is either
--   present in the result with specified value, or is left out;
--
-- * a nonempty subtree present only in the first map is passed to @only1@ and
--   the output is added to the result;
--
-- * a nonempty subtree present only in the second map is passed to @only2@ and
--   the output is added to the result.
--
-- The @only1@ and @only2@ methods /must return a map with a subset (possibly empty) of the keys of the given map/.
-- The values can be modified arbitrarily. Most common variants of @only1@ and
-- @only2@ are 'id' and @'const' 'empty'@, but for example @'map' f@,
-- @'filterWithKey' f@, or @'mapMaybeWithKey' f@ could be used for any @f@.

mergeWithKey :: Ord k
             => (k -> a -> b -> Maybe c)
             -> (Map k a -> Map k c)
             -> (Map k b -> Map k c)
             -> Map k a -> Map k b -> Map k c
mergeWithKey f g1 g2 = go
  where
    go Tip t2 = g2 t2
    go t1 Tip = g1 t1
    go (NE (Bin' _ kx x l1 r1)) t2 =
      case found of
        Nothing -> case g1 (singleton kx x) of
                     Tip -> link2 l' r'
                     (NE (Bin' _ _ x' Tip Tip)) -> link kx x' l' r'
                     _ -> error "mergeWithKey: Given function only1 does not fulfill required conditions (see documentation)"
        Just x2 -> case f kx x x2 of
                     Nothing -> link2 l' r'
                     Just x' -> link kx x' l' r'
      where
        (l2, found, r2) = splitLookup kx t2
        l' = go l1 l2
        r' = go r1 r2
{-# INLINE mergeWithKey #-}

{--------------------------------------------------------------------
  Submap
--------------------------------------------------------------------}
-- | \(O\bigl(m \log\bigl(\frac{n+1}{m+1}\bigr)\bigr), \; m \leq n\).
-- This function is defined as (@'isSubmapOf' = 'isSubmapOfBy' (==)@).
--
isSubmapOf :: (Ord k,Eq a) => Map k a -> Map k a -> Bool
isSubmapOf m1 m2 = isSubmapOfBy (==) m1 m2
#if __GLASGOW_HASKELL__
{-# INLINABLE isSubmapOf #-}
#endif

{- | \(O\bigl(m \log\bigl(\frac{n+1}{m+1}\bigr)\bigr), \; m \leq n\).
 The expression (@'isSubmapOfBy' f t1 t2@) returns 'True' if
 all keys in @t1@ are in tree @t2@, and when @f@ returns 'True' when
 applied to their respective values. For example, the following
 expressions are all 'True':

 > isSubmapOfBy (==) (fromList [('a',1)]) (fromList [('a',1),('b',2)])
 > isSubmapOfBy (<=) (fromList [('a',1)]) (fromList [('a',1),('b',2)])
 > isSubmapOfBy (==) (fromList [('a',1),('b',2)]) (fromList [('a',1),('b',2)])

 But the following are all 'False':

 > isSubmapOfBy (==) (fromList [('a',2)]) (fromList [('a',1),('b',2)])
 > isSubmapOfBy (<)  (fromList [('a',1)]) (fromList [('a',1),('b',2)])
 > isSubmapOfBy (==) (fromList [('a',1),('b',2)]) (fromList [('a',1)])

 Note that @isSubmapOfBy (\_ _ -> True) m1 m2@ tests whether all the keys
 in @m1@ are also keys in @m2@.

-}
isSubmapOfBy :: Ord k => (a->b->Bool) -> Map k a -> Map k b -> Bool
isSubmapOfBy f t1 t2
  = size t1 <= size t2 && submap' f t1 t2
#if __GLASGOW_HASKELL__
{-# INLINABLE isSubmapOfBy #-}
#endif

-- Test whether a map is a submap of another without the *initial*
-- size test. See Data.Set.Internal.isSubsetOfX for notes on
-- implementation and analysis.
submap' :: Ord a => (b -> c -> Bool) -> Map a b -> Map a c -> Bool
submap' _ Tip _ = True
submap' _ _ Tip = False
submap' f (NE (Bin' 1 kx x _ _)) t
  = case lookup kx t of
      Just y -> f x y
      Nothing -> False
submap' f (NE (Bin' _ kx x l r)) t
  = case found of
      Nothing -> False
      Just y  -> f x y
                 && size l <= size lt && size r <= size gt
                 && submap' f l lt && submap' f r gt
  where
    (lt,found,gt) = splitLookup kx t
#if __GLASGOW_HASKELL__
{-# INLINABLE submap' #-}
#endif

-- | \(O\bigl(m \log\bigl(\frac{n+1}{m+1}\bigr)\bigr), \; m \leq n\). Is this a proper submap? (ie. a submap but not equal).
-- Defined as (@'isProperSubmapOf' = 'isProperSubmapOfBy' (==)@).
isProperSubmapOf :: (Ord k,Eq a) => Map k a -> Map k a -> Bool
isProperSubmapOf m1 m2
  = isProperSubmapOfBy (==) m1 m2
#if __GLASGOW_HASKELL__
{-# INLINABLE isProperSubmapOf #-}
#endif

{- | \(O\bigl(m \log\bigl(\frac{n+1}{m+1}\bigr)\bigr), \; m \leq n\). Is this a proper submap? (ie. a submap but not equal).
 The expression (@'isProperSubmapOfBy' f m1 m2@) returns 'True' when
 @keys m1@ and @keys m2@ are not equal,
 all keys in @m1@ are in @m2@, and when @f@ returns 'True' when
 applied to their respective values. For example, the following
 expressions are all 'True':

  > isProperSubmapOfBy (==) (fromList [(1,1)]) (fromList [(1,1),(2,2)])
  > isProperSubmapOfBy (<=) (fromList [(1,1)]) (fromList [(1,1),(2,2)])

 But the following are all 'False':

  > isProperSubmapOfBy (==) (fromList [(1,1),(2,2)]) (fromList [(1,1),(2,2)])
  > isProperSubmapOfBy (==) (fromList [(1,1),(2,2)]) (fromList [(1,1)])
  > isProperSubmapOfBy (<)  (fromList [(1,1)])       (fromList [(1,1),(2,2)])


-}
isProperSubmapOfBy :: Ord k => (a -> b -> Bool) -> Map k a -> Map k b -> Bool
isProperSubmapOfBy f t1 t2
  = size t1 < size t2 && submap' f t1 t2
#if __GLASGOW_HASKELL__
{-# INLINABLE isProperSubmapOfBy #-}
#endif

{--------------------------------------------------------------------
  Filter and partition
--------------------------------------------------------------------}
-- | \(O(n)\). Filter all values that satisfy the predicate.
--
-- > filter (> "a") (fromList [(5,"a"), (3,"b")]) == singleton 3 "b"
-- > filter (> "x") (fromList [(5,"a"), (3,"b")]) == empty
-- > filter (< "a") (fromList [(5,"a"), (3,"b")]) == empty

filter :: (a -> Bool) -> Map k a -> Map k a
filter p m
  = filterWithKey (\_ x -> p x) m

-- | \(O(n)\). Filter all keys\/values that satisfy the predicate.
--
-- > filterWithKey (\k _ -> k > 4) (fromList [(5,"a"), (3,"b")]) == singleton 5 "a"

filterWithKey :: (k -> a -> Bool) -> Map k a -> Map k a
filterWithKey _ Tip = Tip
filterWithKey p t@(NE (Bin' _ kx x l r))
  | p kx x    = if pl `ptrEq` l && pr `ptrEq` r
                then t
                else link kx x pl pr
  | otherwise = link2 pl pr
  where !pl = filterWithKey p l
        !pr = filterWithKey p r

-- | \(O(n)\). Filter keys and values using an 'Applicative'
-- predicate.
filterWithKeyA :: Applicative f => (k -> a -> f Bool) -> Map k a -> f (Map k a)
filterWithKeyA _ Tip = pure Tip
filterWithKeyA p t@(NE (Bin' _ kx x l r)) =
  liftA3 combine (p kx x) (filterWithKeyA p l) (filterWithKeyA p r)
  where
    combine True pl pr
      | pl `ptrEq` l && pr `ptrEq` r = t
      | otherwise = link kx x pl pr
    combine False pl pr = link2 pl pr

-- | \(O(\log n)\). Take while a predicate on the keys holds.
-- The user is responsible for ensuring that for all keys @j@ and @k@ in the map,
-- @j \< k ==\> p j \>= p k@. See note at 'spanAntitone'.
--
-- @
-- takeWhileAntitone p = 'fromDistinctAscList' . 'Data.List.takeWhile' (p . fst) . 'toList'
-- takeWhileAntitone p = 'filterWithKey' (\k _ -> p k)
-- @
--
-- @since 0.5.8

takeWhileAntitone :: (k -> Bool) -> Map k a -> Map k a
takeWhileAntitone _ Tip = Tip
takeWhileAntitone p (NE (Bin' _ kx x l r))
  | p kx = link kx x l (takeWhileAntitone p r)
  | otherwise = takeWhileAntitone p l

-- | \(O(\log n)\). Drop while a predicate on the keys holds.
-- The user is responsible for ensuring that for all keys @j@ and @k@ in the map,
-- @j \< k ==\> p j \>= p k@. See note at 'spanAntitone'.
--
-- @
-- dropWhileAntitone p = 'fromDistinctAscList' . 'Data.List.dropWhile' (p . fst) . 'toList'
-- dropWhileAntitone p = 'filterWithKey' (\k -> not (p k))
-- @
--
-- @since 0.5.8

dropWhileAntitone :: (k -> Bool) -> Map k a -> Map k a
dropWhileAntitone _ Tip = Tip
dropWhileAntitone p (NE (Bin' _ kx x l r))
  | p kx = dropWhileAntitone p r
  | otherwise = link kx x (dropWhileAntitone p l) r

-- | \(O(\log n)\). Divide a map at the point where a predicate on the keys stops holding.
-- The user is responsible for ensuring that for all keys @j@ and @k@ in the map,
-- @j \< k ==\> p j \>= p k@.
--
-- @
-- spanAntitone p xs = ('takeWhileAntitone' p xs, 'dropWhileAntitone' p xs)
-- spanAntitone p xs = partitionWithKey (\k _ -> p k) xs
-- @
--
-- Note: if @p@ is not actually antitone, then @spanAntitone@ will split the map
-- at some /unspecified/ point where the predicate switches from holding to not
-- holding (where the predicate is seen to hold before the first key and to fail
-- after the last key).
--
-- @since 0.5.8

spanAntitone :: (k -> Bool) -> Map k a -> (Map k a, Map k a)
spanAntitone p0 m = toPair (go p0 m)
  where
    go _ Tip = Tip :*: Tip
    go p (NE (Bin' _ kx x l r))
      | p kx = let u :*: v = go p r in link kx x l u :*: v
      | otherwise = let u :*: v = go p l in u :*: link kx x v r

-- | \(O(n)\). Partition the map according to a predicate. The first
-- map contains all elements that satisfy the predicate, the second all
-- elements that fail the predicate. See also 'split'.
--
-- > partition (> "a") (fromList [(5,"a"), (3,"b")]) == (singleton 3 "b", singleton 5 "a")
-- > partition (< "x") (fromList [(5,"a"), (3,"b")]) == (fromList [(3, "b"), (5, "a")], empty)
-- > partition (> "x") (fromList [(5,"a"), (3,"b")]) == (empty, fromList [(3, "b"), (5, "a")])

partition :: (a -> Bool) -> Map k a -> (Map k a,Map k a)
partition p m
  = partitionWithKey (\_ x -> p x) m

-- | \(O(n)\). Partition the map according to a predicate. The first
-- map contains all elements that satisfy the predicate, the second all
-- elements that fail the predicate. See also 'split'.
--
-- > partitionWithKey (\ k _ -> k > 3) (fromList [(5,"a"), (3,"b")]) == (singleton 5 "a", singleton 3 "b")
-- > partitionWithKey (\ k _ -> k < 7) (fromList [(5,"a"), (3,"b")]) == (fromList [(3, "b"), (5, "a")], empty)
-- > partitionWithKey (\ k _ -> k > 7) (fromList [(5,"a"), (3,"b")]) == (empty, fromList [(3, "b"), (5, "a")])

partitionWithKey :: (k -> a -> Bool) -> Map k a -> (Map k a,Map k a)
partitionWithKey p0 t0 = toPair $ go p0 t0
  where
    go _ Tip = (Tip :*: Tip)
    go p t@(NE (Bin' _ kx x l r))
      | p kx x    = (if l1 `ptrEq` l && r1 `ptrEq` r
                     then t
                     else link kx x l1 r1) :*: link2 l2 r2
      | otherwise = link2 l1 r1 :*:
                    (if l2 `ptrEq` l && r2 `ptrEq` r
                     then t
                     else link kx x l2 r2)
      where
        (l1 :*: l2) = go p l
        (r1 :*: r2) = go p r

-- | \(O(n)\). Map values and collect the 'Just' results.
--
-- > let f x = if x == "a" then Just "new a" else Nothing
-- > mapMaybe f (fromList [(5,"a"), (3,"b")]) == singleton 5 "new a"

mapMaybe :: (a -> Maybe b) -> Map k a -> Map k b
mapMaybe f = mapMaybeWithKey (\_ x -> f x)

-- | \(O(n)\). Map keys\/values and collect the 'Just' results.
--
-- > let f k _ = if k < 5 then Just ("key : " ++ (show k)) else Nothing
-- > mapMaybeWithKey f (fromList [(5,"a"), (3,"b")]) == singleton 3 "key : 3"

mapMaybeWithKey :: (k -> a -> Maybe b) -> Map k a -> Map k b
mapMaybeWithKey _ Tip = Tip
mapMaybeWithKey f (NE (Bin' _ kx x l r)) = case f kx x of
  Just y  -> link kx y (mapMaybeWithKey f l) (mapMaybeWithKey f r)
  Nothing -> link2 (mapMaybeWithKey f l) (mapMaybeWithKey f r)

-- | \(O(n)\). Traverse keys\/values and collect the 'Just' results.
--
-- @since 0.5.8
traverseMaybeWithKey :: Applicative f
                     => (k -> a -> f (Maybe b)) -> Map k a -> f (Map k b)
traverseMaybeWithKey f = traverseMaybeWithKey' f

traverseMaybeWithKeyNE
  :: Applicative f
  => (k -> a -> f (Maybe b)) -> NonEmptyMap k a -> f (Maybe (NonEmptyMap k b))
traverseMaybeWithKeyNE f = fmap nonEmpty . traverseMaybeWithKeyFromNE' f

traverseMaybeWithKey'
  :: Applicative f
  => (k -> a -> f (Maybe b)) -> Map k a -> f (Map k b)
traverseMaybeWithKey' _ Tip = pure Tip
traverseMaybeWithKey' f (NE m) = traverseMaybeWithKeyFromNE' f m

traverseMaybeWithKeyFromNE'
  :: Applicative f
  => (k -> a -> f (Maybe b)) -> NonEmptyMap k a -> f (Map k b)
traverseMaybeWithKeyFromNE' f (Bin' _ kx x Tip Tip) = maybe Tip (\x' -> NE $ Bin' 1 kx x' Tip Tip) <$> f kx x
traverseMaybeWithKeyFromNE' f (Bin' _ kx x l r) = liftA3 combine (traverseMaybeWithKey' f l) (f kx x) (traverseMaybeWithKey' f r)
      where
        combine !l' mx !r' = case mx of
          Nothing -> link2 l' r'
          Just x' -> link kx x' l' r'

-- | \(O(n)\). Map values and separate the 'Left' and 'Right' results.
--
-- > let f a = if a < "c" then Left a else Right a
-- > mapEither f (fromList [(5,"a"), (3,"b"), (1,"x"), (7,"z")])
-- >     == (fromList [(3,"b"), (5,"a")], fromList [(1,"x"), (7,"z")])
-- >
-- > mapEither (\ a -> Right a) (fromList [(5,"a"), (3,"b"), (1,"x"), (7,"z")])
-- >     == (empty, fromList [(5,"a"), (3,"b"), (1,"x"), (7,"z")])

mapEither :: (a -> Either b c) -> Map k a -> (Map k b, Map k c)
mapEither f m
  = mapEitherWithKey (\_ x -> f x) m

-- | \(O(n)\). Map keys\/values and separate the 'Left' and 'Right' results.
--
-- > let f k a = if k < 5 then Left (k * 2) else Right (a ++ a)
-- > mapEitherWithKey f (fromList [(5,"a"), (3,"b"), (1,"x"), (7,"z")])
-- >     == (fromList [(1,2), (3,6)], fromList [(5,"aa"), (7,"zz")])
-- >
-- > mapEitherWithKey (\_ a -> Right a) (fromList [(5,"a"), (3,"b"), (1,"x"), (7,"z")])
-- >     == (empty, fromList [(1,"x"), (3,"b"), (5,"a"), (7,"z")])

mapEitherWithKey :: (k -> a -> Either b c) -> Map k a -> (Map k b, Map k c)
mapEitherWithKey f0 t0 = toPair $ go f0 t0
  where
    go _ Tip = (Tip :*: Tip)
    go f (NE (Bin' _ kx x l r)) = case f kx x of
      Left y  -> link kx y l1 r1 :*: link2 l2 r2
      Right z -> link2 l1 r1 :*: link kx z l2 r2
     where
        (l1 :*: l2) = go f l
        (r1 :*: r2) = go f r

{--------------------------------------------------------------------
  Mapping
--------------------------------------------------------------------}
-- | \(O(n)\). Map a function over all values in the map.
--
-- > map (++ "x") (fromList [(5,"a"), (3,"b")]) == fromList [(3, "bx"), (5, "ax")]

map :: (a -> b) -> Map k a -> Map k b
map = map'

mapNE :: (a -> b) -> NonEmptyMap k a -> NonEmptyMap k b
mapNE = mapNE'

map' :: (a -> b) -> Map k a -> Map k b
map' _ Tip = Tip
map' f (NE m) = NE $ mapNE' f m

mapNE' :: (a -> b) -> NonEmptyMap k a -> NonEmptyMap k b
mapNE' f (Bin' sx kx x l r) = Bin' sx kx (f x) (map' f l) (map' f r)

-- We use a `map'` function to allow `map` to inline. This makes
-- a big difference if someone uses `map (const x) m` instead
-- of `x <$ m`; it doesn't seem to do any harm.
--
-- TODO(@Ericson2314) aren't we screwing this up with non-empty?

#ifdef __GLASGOW_HASKELL__
{-# NOINLINE [1] map #-}
{-# RULES
"map/map" forall f g xs . map f (map g xs) = map (f . g) xs
"map/coerce" map coerce = coerce
 #-}
#endif

-- | \(O(n)\). Map a function over all values in the map.
--
-- > let f key x = (show key) ++ ":" ++ x
-- > mapWithKey f (fromList [(5,"a"), (3,"b")]) == fromList [(3, "3:b"), (5, "5:a")]

mapWithKey :: (k -> a -> b) -> Map k a -> Map k b
mapWithKey _ Tip = Tip
mapWithKey f (NE m) = NE $ mapWithKeyNE f m

mapWithKeyNE :: (k -> a -> b) -> NonEmptyMap k a -> NonEmptyMap k b
mapWithKeyNE f (Bin' sx kx x l r) = Bin' sx kx (f kx x) (mapWithKey f l) (mapWithKey f r)

#ifdef __GLASGOW_HASKELL__
{-# NOINLINE [1] mapWithKey #-}
{-# RULES
"mapWithKey/mapWithKey" forall f g xs . mapWithKey f (mapWithKey g xs) =
  mapWithKey (\k a -> f k (g k a)) xs
"mapWithKey/map" forall f g xs . mapWithKey f (map g xs) =
  mapWithKey (\k a -> f k (g a)) xs
"map/mapWithKey" forall f g xs . map f (mapWithKey g xs) =
  mapWithKey (\k a -> f (g k a)) xs
 #-}
#endif

-- | \(O(n)\).
-- @'traverseWithKey' f m == 'fromList' <$> 'traverse' (\(k, v) -> (,) k <$> f k v) ('toList' m)@
-- That is, behaves exactly like a regular 'traverse' except that the traversing
-- function also has access to the key associated with a value.
--
-- > traverseWithKey (\k v -> if odd k then Just (succ v) else Nothing) (fromList [(1, 'a'), (5, 'e')]) == Just (fromList [(1, 'b'), (5, 'f')])
-- > traverseWithKey (\k v -> if odd k then Just (succ v) else Nothing) (fromList [(2, 'c')])           == Nothing
traverseWithKey :: Applicative t => (k -> a -> t b) -> Map k a -> t (Map k b)
traverseWithKey _ Tip = pure Tip
traverseWithKey f (NE m) = NE <$> traverseWithKeyNE f m

traverseWithKeyNE :: Applicative t => (k -> a -> t b) -> NonEmptyMap k a -> t (NonEmptyMap k b)
traverseWithKeyNE f (Bin' 1 k v _ _) = (\v' -> Bin' 1 k v' Tip Tip) <$> f k v
traverseWithKeyNE f (Bin' s k v l r) = liftA3
  (\l' v' -> Bin' s k v' l')
  (traverseWithKey f l)
  (f k v)
  (traverseWithKey f r)

{-# INLINE traverseWithKey #-}
{-# INLINE traverseWithKeyNE #-}

-- | \(O(n)\). The function 'mapAccum' threads an accumulating
-- argument through the map in ascending order of keys.
--
-- > let f a b = (a ++ b, b ++ "X")
-- > mapAccum f "Everything: " (fromList [(5,"a"), (3,"b")]) == ("Everything: ba", fromList [(3, "bX"), (5, "aX")])

mapAccum :: (a -> b -> (a, c)) -> a -> Map k b -> (a, Map k c)
mapAccum f a m
  = mapAccumWithKey (\a' _ x' -> f a' x') a m

<<<<<<< HEAD
mapAccumNE :: (a -> b -> (a, c)) -> a -> NonEmptyMap k b -> (a, NonEmptyMap k c)
mapAccumNE f a m
  = mapAccumWithKeyNE (\a' _ x' -> f a' x') a m

-- | /O(n)/. The function 'mapAccumWithKey' threads an accumulating
=======
-- | \(O(n)\). The function 'mapAccumWithKey' threads an accumulating
>>>>>>> 5e338df8
-- argument through the map in ascending order of keys.
--
-- > let f a k b = (a ++ " " ++ (show k) ++ "-" ++ b, b ++ "X")
-- > mapAccumWithKey f "Everything:" (fromList [(5,"a"), (3,"b")]) == ("Everything: 3-b 5-a", fromList [(3, "bX"), (5, "aX")])

mapAccumWithKey :: (a -> k -> b -> (a, c)) -> a -> Map k b -> (a, Map k c)
mapAccumWithKey f a t
  = mapAccumL f a t

<<<<<<< HEAD
mapAccumWithKeyNE :: (a -> k -> b -> (a, c)) -> a -> NonEmptyMap k b -> (a, NonEmptyMap k c)
mapAccumWithKeyNE f a t
  = mapAccumLNE f a t

-- | /O(n)/. The function 'mapAccumL' threads an accumulating
=======
-- | \(O(n)\). The function 'mapAccumL' threads an accumulating
>>>>>>> 5e338df8
-- argument through the map in ascending order of keys.
mapAccumL :: (a -> k -> b -> (a, c)) -> a -> Map k b -> (a, Map k c)
mapAccumL _ a Tip = (a, Tip)
mapAccumL f a (NE m) = fmap NE $ mapAccumLNE f a m

mapAccumLNE :: (a -> k -> b -> (a, c)) -> a -> NonEmptyMap k b -> (a, NonEmptyMap k c)
mapAccumLNE f a (Bin' sx kx x l r) =
  let (a1,l') = mapAccumL f a l
      (a2,x') = f a1 kx x
      (a3,r') = mapAccumL f a2 r
  in (a3, Bin' sx kx x' l' r')

-- | \(O(n)\). The function 'mapAccumRWithKey' threads an accumulating
-- argument through the map in descending order of keys.
mapAccumRWithKey :: (a -> k -> b -> (a, c)) -> a -> Map k b -> (a, Map k c)
mapAccumRWithKey _ a Tip = (a,Tip)
mapAccumRWithKey f a (NE m) = NE <$> mapAccumRWithKeyNE f a m

mapAccumRWithKeyNE :: (a -> k -> b -> (a, c)) -> a -> NonEmptyMap k b -> (a, NonEmptyMap k c)
mapAccumRWithKeyNE f a (Bin' sx kx x l r) =
  let (a1,r') = mapAccumRWithKey f a r
      (a2,x') = f a1 kx x
      (a3,l') = mapAccumRWithKey f a2 l
  in (a3, Bin' sx kx x' l' r')

-- | \(O(n \log n)\).
-- @'mapKeys' f s@ is the map obtained by applying @f@ to each key of @s@.
--
-- The size of the result may be smaller if @f@ maps two or more distinct
-- keys to the same new key.  In this case the value at the greatest of the
-- original keys is retained.
--
-- > mapKeys (+ 1) (fromList [(5,"a"), (3,"b")])                        == fromList [(4, "b"), (6, "a")]
-- > mapKeys (\ _ -> 1) (fromList [(1,"b"), (2,"a"), (3,"d"), (4,"c")]) == singleton 1 "c"
-- > mapKeys (\ _ -> 3) (fromList [(1,"b"), (2,"a"), (3,"d"), (4,"c")]) == singleton 3 "c"

mapKeys :: Ord k2 => (k1->k2) -> Map k1 a -> Map k2 a
mapKeys f = fromList . foldrWithKey (\k x xs -> (f k, x) : xs) []
#if __GLASGOW_HASKELL__
{-# INLINABLE mapKeys #-}
#endif

-- | \(O(n \log n)\).
-- @'mapKeysWith' c f s@ is the map obtained by applying @f@ to each key of @s@.
--
-- The size of the result may be smaller if @f@ maps two or more distinct
-- keys to the same new key.  In this case the associated values will be
-- combined using @c@. The value at the greater of the two original keys
-- is used as the first argument to @c@.
--
-- > mapKeysWith (++) (\ _ -> 1) (fromList [(1,"b"), (2,"a"), (3,"d"), (4,"c")]) == singleton 1 "cdab"
-- > mapKeysWith (++) (\ _ -> 3) (fromList [(1,"b"), (2,"a"), (3,"d"), (4,"c")]) == singleton 3 "cdab"

mapKeysWith :: Ord k2 => (a -> a -> a) -> (k1->k2) -> Map k1 a -> Map k2 a
mapKeysWith c f = fromListWith c . foldrWithKey (\k x xs -> (f k, x) : xs) []
#if __GLASGOW_HASKELL__
{-# INLINABLE mapKeysWith #-}
#endif


-- | \(O(n)\).
-- @'mapKeysMonotonic' f s == 'mapKeys' f s@, but works only when @f@
-- is strictly monotonic.
-- That is, for any values @x@ and @y@, if @x@ < @y@ then @f x@ < @f y@.
-- /The precondition is not checked./
-- Semi-formally, we have:
--
-- > and [x < y ==> f x < f y | x <- ls, y <- ls]
-- >                     ==> mapKeysMonotonic f s == mapKeys f s
-- >     where ls = keys s
--
-- This means that @f@ maps distinct original keys to distinct resulting keys.
-- This function has better performance than 'mapKeys'.
--
-- > mapKeysMonotonic (\ k -> k * 2) (fromList [(5,"a"), (3,"b")]) == fromList [(6, "b"), (10, "a")]
-- > valid (mapKeysMonotonic (\ k -> k * 2) (fromList [(5,"a"), (3,"b")])) == True
-- > valid (mapKeysMonotonic (\ _ -> 1)     (fromList [(5,"a"), (3,"b")])) == False

mapKeysMonotonic :: (k1 -> k2) -> Map k1 a -> Map k2 a
mapKeysMonotonic _ Tip = Tip
mapKeysMonotonic f (NE m) = NE $ mapKeysMonotonicNE f m

mapKeysMonotonicNE :: (k1 -> k2) ->  NonEmptyMap k1 a -> NonEmptyMap k2 a
mapKeysMonotonicNE f (Bin' sz k x l r) =
  Bin' sz (f k) x (mapKeysMonotonic f l) (mapKeysMonotonic f r)

{--------------------------------------------------------------------
  Folds
--------------------------------------------------------------------}

-- | \(O(n)\). Fold the values in the map using the given right-associative
-- binary operator, such that @'foldr' f z == 'Prelude.foldr' f z . 'elems'@.
--
-- For example,
--
-- > elems map = foldr (:) [] map
--
-- > let f a len = len + (length a)
-- > foldr f 0 (fromList [(5,"a"), (3,"bbb")]) == 4
foldr :: (a -> b -> b) -> b -> Map k a -> b
foldr f z = go z
  where
    go z' Tip             = z'
    go z' (NE (Bin' _ _ x l r)) = go (f x (go z' r)) l
{-# INLINE foldr #-}

-- | \(O(n)\). A strict version of 'foldr'. Each application of the operator is
-- evaluated before using the result in the next application. This
-- function is strict in the starting value.
foldr' :: (a -> b -> b) -> b -> Map k a -> b
foldr' f z = go z
  where
<<<<<<< HEAD
    go !z' Tip             = z'
    go z' (NE (Bin' _ _ x l r)) = go (f x (go z' r)) l
=======
    go !z' Tip            = z'
    go z' (Bin _ _ x l r) = go (f x $! go z' r) l
>>>>>>> 5e338df8
{-# INLINE foldr' #-}

-- | \(O(n)\). Fold the values in the map using the given left-associative
-- binary operator, such that @'foldl' f z == 'Prelude.foldl' f z . 'elems'@.
--
-- For example,
--
-- > elems = reverse . foldl (flip (:)) []
--
-- > let f len a = len + (length a)
-- > foldl f 0 (fromList [(5,"a"), (3,"bbb")]) == 4
foldl :: (a -> b -> a) -> a -> Map k b -> a
foldl f z = go z
  where
    go z' Tip             = z'
    go z' (NE (Bin' _ _ x l r)) = go (f (go z' l) x) r
{-# INLINE foldl #-}

-- | \(O(n)\). A strict version of 'foldl'. Each application of the operator is
-- evaluated before using the result in the next application. This
-- function is strict in the starting value.
foldl' :: (a -> b -> a) -> a -> Map k b -> a
foldl' f z = go z
  where
<<<<<<< HEAD
    go !z' Tip             = z'
    go z' (NE (Bin' _ _ x l r)) = go (f (go z' l) x) r
{-# INLINE foldl' #-}

-- foldl :: (b -> b -> b) -> NonEmptyMap k b -> NonEmptyMap k 

-- | /O(n)/. Fold the keys and values in the map using the given right-associative
=======
    go !z' Tip            = z'
    go z' (Bin _ _ x l r) =
      let !z'' = go z' l
      in go (f z'' x) r
{-# INLINE foldl' #-}

-- | \(O(n)\). Fold the keys and values in the map using the given right-associative
>>>>>>> 5e338df8
-- binary operator, such that
-- @'foldrWithKey' f z == 'Prelude.foldr' ('uncurry' f) z . 'toAscList'@.
--
-- For example,
--
-- > keys map = foldrWithKey (\k x ks -> k:ks) [] map
--
-- > let f k a result = result ++ "(" ++ (show k) ++ ":" ++ a ++ ")"
-- > foldrWithKey f "Map: " (fromList [(5,"a"), (3,"b")]) == "Map: (5:a)(3:b)"
foldrWithKey :: (k -> a -> b -> b) -> b -> Map k a -> b
foldrWithKey f z = go z
  where
    go z' Tip             = z'
    go z' (NE (Bin' _ kx x l r)) = go (f kx x (go z' r)) l
{-# INLINE foldrWithKey #-}

-- | \(O(n)\). A strict version of 'foldrWithKey'. Each application of the operator is
-- evaluated before using the result in the next application. This
-- function is strict in the starting value.
foldrWithKey' :: (k -> a -> b -> b) -> b -> Map k a -> b
foldrWithKey' f z = go z
  where
    go !z' Tip              = z'
<<<<<<< HEAD
    go z' (NE (Bin' _ kx x l r)) = go (f kx x (go z' r)) l
=======
    go z' (Bin _ kx x l r) = go (f kx x $! go z' r) l
>>>>>>> 5e338df8
{-# INLINE foldrWithKey' #-}

-- | \(O(n)\). Fold the keys and values in the map using the given left-associative
-- binary operator, such that
-- @'foldlWithKey' f z == 'Prelude.foldl' (\\z' (kx, x) -> f z' kx x) z . 'toAscList'@.
--
-- For example,
--
-- > keys = reverse . foldlWithKey (\ks k x -> k:ks) []
--
-- > let f result k a = result ++ "(" ++ (show k) ++ ":" ++ a ++ ")"
-- > foldlWithKey f "Map: " (fromList [(5,"a"), (3,"b")]) == "Map: (3:b)(5:a)"
foldlWithKey :: (a -> k -> b -> a) -> a -> Map k b -> a
foldlWithKey f z = go z
  where
    go z' Tip              = z'
    go z' (NE (Bin' _ kx x l r)) = go (f (go z' l) kx x) r
{-# INLINE foldlWithKey #-}

-- | \(O(n)\). A strict version of 'foldlWithKey'. Each application of the operator is
-- evaluated before using the result in the next application. This
-- function is strict in the starting value.
foldlWithKey' :: (a -> k -> b -> a) -> a -> Map k b -> a
foldlWithKey' f z = go z
  where
<<<<<<< HEAD
    go !z' Tip              = z'
    go z' (NE (Bin' _ kx x l r)) = go (f (go z' l) kx x) r
=======
    go !z' Tip             = z'
    go z' (Bin _ kx x l r) =
      let !z'' = go z' l
      in go (f z'' kx x) r
>>>>>>> 5e338df8
{-# INLINE foldlWithKey' #-}

-- | \(O(n)\). Fold the keys and values in the map using the given monoid, such that
--
-- @'foldMapWithKey' f = 'Prelude.fold' . 'mapWithKey' f@
--
-- This can be an asymptotically faster than 'foldrWithKey' or 'foldlWithKey' for some monoids.
--
-- @since 0.5.4
foldMapWithKey :: Monoid m => (k -> a -> m) -> Map k a -> m
foldMapWithKey f = go
  where
    go Tip             = mempty
    go (NE (Bin' 1 k v _ _)) = f k v
    go (NE (Bin' _ k v l r)) = go l `mappend` (f k v `mappend` go r)
{-# INLINE foldMapWithKey #-}

{--------------------------------------------------------------------
  List variations
--------------------------------------------------------------------}
-- | \(O(n)\).
-- Return all elements of the map in the ascending order of their keys.
-- Subject to list fusion.
--
-- > elems (fromList [(5,"a"), (3,"b")]) == ["b","a"]
-- > elems empty == []

elems :: Map k a -> [a]
elems = foldr (:) []

-- | \(O(n)\). Return all keys of the map in ascending order. Subject to list
-- fusion.
--
-- > keys (fromList [(5,"a"), (3,"b")]) == [3,5]
-- > keys empty == []

keys  :: Map k a -> [k]
keys = foldrWithKey (\k _ ks -> k : ks) []

-- | \(O(n)\). An alias for 'toAscList'. Return all key\/value pairs in the map
-- in ascending key order. Subject to list fusion.
--
-- > assocs (fromList [(5,"a"), (3,"b")]) == [(3,"b"), (5,"a")]
-- > assocs empty == []

assocs :: Map k a -> [(k,a)]
assocs m
  = toAscList m

-- | \(O(n)\). The set of all keys of the map.
--
-- > keysSet (fromList [(5,"a"), (3,"b")]) == Data.Set.fromList [3,5]
-- > keysSet empty == Data.Set.empty

keysSet :: Map k a -> Set.Set k
keysSet Tip = Set.Tip
keysSet (NE (Bin' sz kx _ l r)) = Set.NE $
  Set.Bin' sz kx (keysSet l) (keysSet r)

-- | \(O(n)\). The set of all elements of the map contained in 'Arg's.
--
-- > argSet (fromList [(5,"a"), (3,"b")]) == Data.Set.fromList [Arg 3 "b",Arg 5 "a"]
-- > argSet empty == Data.Set.empty

argSet :: Map k a -> Set.Set (Arg k a)
argSet Tip = Set.Tip
argSet (Bin sz kx x l r) = Set.Bin sz (Arg kx x) (argSet l) (argSet r)

-- | \(O(n)\). Build a map from a set of keys and a function which for each key
-- computes its value.
--
-- > fromSet (\k -> replicate k 'a') (Data.Set.fromList [3, 5]) == fromList [(5,"aaaaa"), (3,"aaa")]
-- > fromSet undefined Data.Set.empty == empty

fromSet :: (k -> a) -> Set.Set k -> Map k a
fromSet _ Set.Tip = Tip
fromSet f (Set.NE (Set.Bin' sz x l r)) = NE $ Bin' sz x (f x) (fromSet f l) (fromSet f r)

-- | \(O(n)\). Build a map from a set of elements contained inside 'Arg's.
--
-- > fromArgSet (Data.Set.fromList [Arg 3 "aaa", Arg 5 "aaaaa"]) == fromList [(5,"aaaaa"), (3,"aaa")]
-- > fromArgSet Data.Set.empty == empty

fromArgSet :: Set.Set (Arg k a) -> Map k a
fromArgSet Set.Tip = Tip
fromArgSet (Set.Bin sz (Arg x v) l r) = Bin sz x v (fromArgSet l) (fromArgSet r)

{--------------------------------------------------------------------
  Lists
--------------------------------------------------------------------}

#ifdef __GLASGOW_HASKELL__
-- | @since 0.5.6.2
instance (Ord k) => GHCExts.IsList (Map k v) where
  type Item (Map k v) = (k,v)
  fromList = fromList
  toList   = toList
#endif

-- | \(O(n \log n)\). Build a map from a list of key\/value pairs. See also 'fromAscList'.
-- If the list contains more than one value for the same key, the last value
-- for the key is retained.
--
-- If the keys of the list are ordered, linear-time implementation is used,
-- with the performance equal to 'fromDistinctAscList'.
--
-- > fromList [] == empty
-- > fromList [(5,"a"), (3,"b"), (5, "c")] == fromList [(5,"c"), (3,"b")]
-- > fromList [(5,"c"), (3,"b"), (5, "a")] == fromList [(5,"a"), (3,"b")]

-- For some reason, when 'singleton' is used in fromList or in
-- create, it is not inlined, so we inline it manually.
fromList :: Ord k => [(k,a)] -> Map k a
fromList [] = Tip
fromList [(kx, x)] = NE $ Bin' 1 kx x Tip Tip
fromList ((kx0, x0) : xs0) | not_ordered kx0 xs0 = fromList' (NE (Bin' 1 kx0 x0 Tip Tip)) xs0
                           | otherwise = go (1::Int) (NE (Bin' 1 kx0 x0 Tip Tip)) xs0
  where
    not_ordered _ [] = False
    not_ordered kx ((ky,_) : _) = kx >= ky
    {-# INLINE not_ordered #-}

    fromList' t0 xs = Foldable.foldl' ins t0 xs
      where ins t (k,x) = insert k x t

    go !_ t [] = t
    go _ t [(kx, x)] = insertMax kx x t
    go s l xs@((kx, x) : xss) | not_ordered kx xss = fromList' l xs
                              | otherwise = case create s xss of
                                  (r, ys, []) -> go (s `shiftL` 1) (link kx x l r) ys
                                  (r, _,  ys) -> fromList' (link kx x l r) ys

    -- The create is returning a triple (tree, xs, ys). Both xs and ys
    -- represent not yet processed elements and only one of them can be nonempty.
    -- If ys is nonempty, the keys in ys are not ordered with respect to tree
    -- and must be inserted using fromList'. Otherwise the keys have been
    -- ordered so far.
    create !_ [] = (Tip, [], [])
    create s xs@(xp : xss)
      | s == 1 = case xp of (kx, x) | not_ordered kx xss -> (NE $ Bin' 1 kx x Tip Tip, [], xss)
                                    | otherwise -> (NE $ Bin' 1 kx x Tip Tip, xss, [])
      | otherwise = case create (s `shiftR` 1) xs of
                      res@(_, [], _) -> res
                      (l, [(ky, y)], zs) -> (insertMax ky y l, [], zs)
                      (l, ys@((ky, y):yss), _) | not_ordered ky yss -> (l, [], ys)
                                               | otherwise -> case create (s `shiftR` 1) yss of
                                                   (r, zs, ws) -> (link ky y l r, zs, ws)
#if __GLASGOW_HASKELL__
{-# INLINABLE fromList #-}
#endif

-- | \(O(n \log n)\). Build a map from a list of key\/value pairs with a combining function. See also 'fromAscListWith'.
--
-- > fromListWith (++) [(5,"a"), (5,"b"), (3,"b"), (3,"a"), (5,"a")] == fromList [(3, "ab"), (5, "aba")]
-- > fromListWith (++) [] == empty

fromListWith :: Ord k => (a -> a -> a) -> [(k,a)] -> Map k a
fromListWith f xs
  = fromListWithKey (\_ x y -> f x y) xs
#if __GLASGOW_HASKELL__
{-# INLINABLE fromListWith #-}
#endif

-- | \(O(n \log n)\). Build a map from a list of key\/value pairs with a combining function. See also 'fromAscListWithKey'.
--
-- > let f k a1 a2 = (show k) ++ a1 ++ a2
-- > fromListWithKey f [(5,"a"), (5,"b"), (3,"b"), (3,"a"), (5,"a")] == fromList [(3, "3ab"), (5, "5a5ba")]
-- > fromListWithKey f [] == empty

fromListWithKey :: Ord k => (k -> a -> a -> a) -> [(k,a)] -> Map k a
fromListWithKey f xs
  = Foldable.foldl' ins empty xs
  where
    ins t (k,x) = insertWithKey f k x t
#if __GLASGOW_HASKELL__
{-# INLINABLE fromListWithKey #-}
#endif

-- | \(O(n)\). Convert the map to a list of key\/value pairs. Subject to list fusion.
--
-- > toList (fromList [(5,"a"), (3,"b")]) == [(3,"b"), (5,"a")]
-- > toList empty == []

toList :: Map k a -> [(k,a)]
toList = toAscList

-- | \(O(n)\). Convert the map to a list of key\/value pairs where the keys are
-- in ascending order. Subject to list fusion.
--
-- > toAscList (fromList [(5,"a"), (3,"b")]) == [(3,"b"), (5,"a")]

toAscList :: Map k a -> [(k,a)]
toAscList = foldrWithKey (\k x xs -> (k,x):xs) []

-- | \(O(n)\). Convert the map to a list of key\/value pairs where the keys
-- are in descending order. Subject to list fusion.
--
-- > toDescList (fromList [(5,"a"), (3,"b")]) == [(5,"a"), (3,"b")]

toDescList :: Map k a -> [(k,a)]
toDescList = foldlWithKey (\xs k x -> (k,x):xs) []

-- List fusion for the list generating functions.
#if __GLASGOW_HASKELL__
-- The foldrFB and foldlFB are fold{r,l}WithKey equivalents, used for list fusion.
-- They are important to convert unfused methods back, see mapFB in prelude.
foldrFB :: (k -> a -> b -> b) -> b -> Map k a -> b
foldrFB = foldrWithKey
{-# INLINE[0] foldrFB #-}
foldlFB :: (a -> k -> b -> a) -> a -> Map k b -> a
foldlFB = foldlWithKey
{-# INLINE[0] foldlFB #-}

-- Inline assocs and toList, so that we need to fuse only toAscList.
{-# INLINE assocs #-}
{-# INLINE toList #-}

-- The fusion is enabled up to phase 2 included. If it does not succeed,
-- convert in phase 1 the expanded elems,keys,to{Asc,Desc}List calls back to
-- elems,keys,to{Asc,Desc}List.  In phase 0, we inline fold{lr}FB (which were
-- used in a list fusion, otherwise it would go away in phase 1), and let compiler
-- do whatever it wants with elems,keys,to{Asc,Desc}List -- it was forbidden to
-- inline it before phase 0, otherwise the fusion rules would not fire at all.
{-# NOINLINE[0] elems #-}
{-# NOINLINE[0] keys #-}
{-# NOINLINE[0] toAscList #-}
{-# NOINLINE[0] toDescList #-}
{-# RULES "Map.elems" [~1] forall m . elems m = build (\c n -> foldrFB (\_ x xs -> c x xs) n m) #-}
{-# RULES "Map.elemsBack" [1] foldrFB (\_ x xs -> x : xs) [] = elems #-}
{-# RULES "Map.keys" [~1] forall m . keys m = build (\c n -> foldrFB (\k _ xs -> c k xs) n m) #-}
{-# RULES "Map.keysBack" [1] foldrFB (\k _ xs -> k : xs) [] = keys #-}
{-# RULES "Map.toAscList" [~1] forall m . toAscList m = build (\c n -> foldrFB (\k x xs -> c (k,x) xs) n m) #-}
{-# RULES "Map.toAscListBack" [1] foldrFB (\k x xs -> (k, x) : xs) [] = toAscList #-}
{-# RULES "Map.toDescList" [~1] forall m . toDescList m = build (\c n -> foldlFB (\xs k x -> c (k,x) xs) n m) #-}
{-# RULES "Map.toDescListBack" [1] foldlFB (\xs k x -> (k, x) : xs) [] = toDescList #-}
#endif

{--------------------------------------------------------------------
  Building trees from ascending/descending lists can be done in linear time.

  Note that if [xs] is ascending that:
    fromAscList xs       == fromList xs
    fromAscListWith f xs == fromListWith f xs
--------------------------------------------------------------------}
-- | \(O(n)\). Build a map from an ascending list in linear time.
-- /The precondition (input list is ascending) is not checked./
--
-- > fromAscList [(3,"b"), (5,"a")]          == fromList [(3, "b"), (5, "a")]
-- > fromAscList [(3,"b"), (5,"a"), (5,"b")] == fromList [(3, "b"), (5, "b")]
-- > valid (fromAscList [(3,"b"), (5,"a"), (5,"b")]) == True
-- > valid (fromAscList [(5,"a"), (3,"b"), (5,"b")]) == False

fromAscList :: Eq k => [(k,a)] -> Map k a
fromAscList xs
  = fromDistinctAscList (combineEq xs)
  where
  -- [combineEq f xs] combines equal elements with function [f] in an ordered list [xs]
  combineEq xs'
    = case xs' of
        []     -> []
        [x]    -> [x]
        (x:xx) -> combineEq' x xx

  combineEq' z [] = [z]
  combineEq' z@(kz,_) (x@(kx,xx):xs')
    | kx==kz    = combineEq' (kx,xx) xs'
    | otherwise = z:combineEq' x xs'
#if __GLASGOW_HASKELL__
{-# INLINABLE fromAscList #-}
#endif

-- | \(O(n)\). Build a map from a descending list in linear time.
-- /The precondition (input list is descending) is not checked./
--
-- > fromDescList [(5,"a"), (3,"b")]          == fromList [(3, "b"), (5, "a")]
-- > fromDescList [(5,"a"), (5,"b"), (3,"b")] == fromList [(3, "b"), (5, "b")]
-- > valid (fromDescList [(5,"a"), (5,"b"), (3,"b")]) == True
-- > valid (fromDescList [(5,"a"), (3,"b"), (5,"b")]) == False
--
-- @since 0.5.8

fromDescList :: Eq k => [(k,a)] -> Map k a
fromDescList xs = fromDistinctDescList (combineEq xs)
  where
  -- [combineEq f xs] combines equal elements with function [f] in an ordered list [xs]
  combineEq xs'
    = case xs' of
        []     -> []
        [x]    -> [x]
        (x:xx) -> combineEq' x xx

  combineEq' z [] = [z]
  combineEq' z@(kz,_) (x@(kx,xx):xs')
    | kx==kz    = combineEq' (kx,xx) xs'
    | otherwise = z:combineEq' x xs'
#if __GLASGOW_HASKELL__
{-# INLINABLE fromDescList #-}
#endif

-- | \(O(n)\). Build a map from an ascending list in linear time with a combining function for equal keys.
-- /The precondition (input list is ascending) is not checked./
--
-- > fromAscListWith (++) [(3,"b"), (5,"a"), (5,"b")] == fromList [(3, "b"), (5, "ba")]
-- > valid (fromAscListWith (++) [(3,"b"), (5,"a"), (5,"b")]) == True
-- > valid (fromAscListWith (++) [(5,"a"), (3,"b"), (5,"b")]) == False

fromAscListWith :: Eq k => (a -> a -> a) -> [(k,a)] -> Map k a
fromAscListWith f xs
  = fromAscListWithKey (\_ x y -> f x y) xs
#if __GLASGOW_HASKELL__
{-# INLINABLE fromAscListWith #-}
#endif

-- | \(O(n)\). Build a map from a descending list in linear time with a combining function for equal keys.
-- /The precondition (input list is descending) is not checked./
--
-- > fromDescListWith (++) [(5,"a"), (5,"b"), (3,"b")] == fromList [(3, "b"), (5, "ba")]
-- > valid (fromDescListWith (++) [(5,"a"), (5,"b"), (3,"b")]) == True
-- > valid (fromDescListWith (++) [(5,"a"), (3,"b"), (5,"b")]) == False
--
-- @since 0.5.8

fromDescListWith :: Eq k => (a -> a -> a) -> [(k,a)] -> Map k a
fromDescListWith f xs
  = fromDescListWithKey (\_ x y -> f x y) xs
#if __GLASGOW_HASKELL__
{-# INLINABLE fromDescListWith #-}
#endif

-- | \(O(n)\). Build a map from an ascending list in linear time with a
-- combining function for equal keys.
-- /The precondition (input list is ascending) is not checked./
--
-- > let f k a1 a2 = (show k) ++ ":" ++ a1 ++ a2
-- > fromAscListWithKey f [(3,"b"), (5,"a"), (5,"b"), (5,"b")] == fromList [(3, "b"), (5, "5:b5:ba")]
-- > valid (fromAscListWithKey f [(3,"b"), (5,"a"), (5,"b"), (5,"b")]) == True
-- > valid (fromAscListWithKey f [(5,"a"), (3,"b"), (5,"b"), (5,"b")]) == False

fromAscListWithKey :: Eq k => (k -> a -> a -> a) -> [(k,a)] -> Map k a
fromAscListWithKey f xs
  = fromDistinctAscList (combineEq f xs)
  where
  -- [combineEq f xs] combines equal elements with function [f] in an ordered list [xs]
  combineEq _ xs'
    = case xs' of
        []     -> []
        [x]    -> [x]
        (x:xx) -> combineEq' x xx

  combineEq' z [] = [z]
  combineEq' z@(kz,zz) (x@(kx,xx):xs')
    | kx==kz    = let yy = f kx xx zz in combineEq' (kx,yy) xs'
    | otherwise = z:combineEq' x xs'
#if __GLASGOW_HASKELL__
{-# INLINABLE fromAscListWithKey #-}
#endif

-- | \(O(n)\). Build a map from a descending list in linear time with a
-- combining function for equal keys.
-- /The precondition (input list is descending) is not checked./
--
-- > let f k a1 a2 = (show k) ++ ":" ++ a1 ++ a2
-- > fromDescListWithKey f [(5,"a"), (5,"b"), (5,"b"), (3,"b")] == fromList [(3, "b"), (5, "5:b5:ba")]
-- > valid (fromDescListWithKey f [(5,"a"), (5,"b"), (5,"b"), (3,"b")]) == True
-- > valid (fromDescListWithKey f [(5,"a"), (3,"b"), (5,"b"), (5,"b")]) == False
fromDescListWithKey :: Eq k => (k -> a -> a -> a) -> [(k,a)] -> Map k a
fromDescListWithKey f xs
  = fromDistinctDescList (combineEq f xs)
  where
  -- [combineEq f xs] combines equal elements with function [f] in an ordered list [xs]
  combineEq _ xs'
    = case xs' of
        []     -> []
        [x]    -> [x]
        (x:xx) -> combineEq' x xx

  combineEq' z [] = [z]
  combineEq' z@(kz,zz) (x@(kx,xx):xs')
    | kx==kz    = let yy = f kx xx zz in combineEq' (kx,yy) xs'
    | otherwise = z:combineEq' x xs'
#if __GLASGOW_HASKELL__
{-# INLINABLE fromDescListWithKey #-}
#endif


-- | \(O(n)\). Build a map from an ascending list of distinct elements in linear time.
-- /The precondition is not checked./
--
-- > fromDistinctAscList [(3,"b"), (5,"a")] == fromList [(3, "b"), (5, "a")]
-- > valid (fromDistinctAscList [(3,"b"), (5,"a")])          == True
-- > valid (fromDistinctAscList [(3,"b"), (5,"a"), (5,"b")]) == False

-- For some reason, when 'singleton' is used in fromDistinctAscList or in
-- create, it is not inlined, so we inline it manually.
fromDistinctAscList :: [(k,a)] -> Map k a
fromDistinctAscList [] = Tip
fromDistinctAscList ((kx0, x0) : xs0) = go (1::Int) (NE (Bin' 1 kx0 x0 Tip Tip)) xs0
  where
    go !_ t [] = t
    go s l ((kx, x) : xs) = case create s xs of
                                (r :*: ys) -> let !t' = link kx x l r
                                              in go (s `shiftL` 1) t' ys

    create !_ [] = (Tip :*: [])
    create s xs@(x' : xs')
      | s == 1 = case x' of (kx, x) -> (NE (Bin' 1 kx x Tip Tip) :*: xs')
      | otherwise = case create (s `shiftR` 1) xs of
                      res@(_ :*: []) -> res
                      (l :*: (ky, y):ys) -> case create (s `shiftR` 1) ys of
                        (r :*: zs) -> (link ky y l r :*: zs)

-- | \(O(n)\). Build a map from a descending list of distinct elements in linear time.
-- /The precondition is not checked./
--
-- > fromDistinctDescList [(5,"a"), (3,"b")] == fromList [(3, "b"), (5, "a")]
-- > valid (fromDistinctDescList [(5,"a"), (3,"b")])          == True
-- > valid (fromDistinctDescList [(5,"a"), (5,"b"), (3,"b")]) == False
--
-- @since 0.5.8

-- For some reason, when 'singleton' is used in fromDistinctDescList or in
-- create, it is not inlined, so we inline it manually.
fromDistinctDescList :: [(k,a)] -> Map k a
fromDistinctDescList [] = Tip
fromDistinctDescList ((kx0, x0) : xs0) = go (1 :: Int) (NE (Bin' 1 kx0 x0 Tip Tip)) xs0
  where
     go !_ t [] = t
     go s r ((kx, x) : xs) = case create s xs of
                               (l :*: ys) -> let !t' = link kx x l r
                                             in go (s `shiftL` 1) t' ys

     create !_ [] = (Tip :*: [])
     create s xs@(x' : xs')
       | s == 1 = case x' of (kx, x) -> (NE (Bin' 1 kx x Tip Tip) :*: xs')
       | otherwise = case create (s `shiftR` 1) xs of
                       res@(_ :*: []) -> res
                       (r :*: (ky, y):ys) -> case create (s `shiftR` 1) ys of
                         (l :*: zs) -> (link ky y l r :*: zs)

{-
-- Functions very similar to these were used to implement
-- hedge union, intersection, and difference algorithms that we no
-- longer use. These functions, however, seem likely to be useful
-- in their own right, so I'm leaving them here in case we end up
-- exporting them.

{--------------------------------------------------------------------
  [filterGt b t] filter all keys >[b] from tree [t]
  [filterLt b t] filter all keys <[b] from tree [t]
--------------------------------------------------------------------}
filterGt :: Ord k => k -> Map k v -> Map k v
filterGt !_ Tip = Tip
filterGt !b (NE (Bin' _ kx x l r)) =
  case compare b kx of LT -> link kx x (filterGt b l) r
                       EQ -> r
                       GT -> filterGt b r
#if __GLASGOW_HASKELL__
{-# INLINABLE filterGt #-}
#endif

filterLt :: Ord k => k -> Map k v -> Map k v
filterLt !_ Tip = Tip
filterLt !b (NE (Bin' _ kx x l r)) =
  case compare kx b of LT -> link kx x l (filterLt b r)
                       EQ -> l
                       GT -> filterLt b l
#if __GLASGOW_HASKELL__
{-# INLINABLE filterLt #-}
#endif
-}

{--------------------------------------------------------------------
  Split
--------------------------------------------------------------------}
-- | \(O(\log n)\). The expression (@'split' k map@) is a pair @(map1,map2)@ where
-- the keys in @map1@ are smaller than @k@ and the keys in @map2@ larger than @k@.
-- Any key equal to @k@ is found in neither @map1@ nor @map2@.
--
-- > split 2 (fromList [(5,"a"), (3,"b")]) == (empty, fromList [(3,"b"), (5,"a")])
-- > split 3 (fromList [(5,"a"), (3,"b")]) == (empty, singleton 5 "a")
-- > split 4 (fromList [(5,"a"), (3,"b")]) == (singleton 3 "b", singleton 5 "a")
-- > split 5 (fromList [(5,"a"), (3,"b")]) == (singleton 3 "b", empty)
-- > split 6 (fromList [(5,"a"), (3,"b")]) == (fromList [(3,"b"), (5,"a")], empty)

split :: Ord k => k -> Map k a -> (Map k a,Map k a)
split !k0 t0 = toPair $ go k0 t0
  where
    go k t =
      case t of
        Tip                          -> Tip :*: Tip
        NE (Bin' _ kx x l r) -> case compare k kx of
          LT -> let (lt :*: gt) = go k l in lt :*: link kx x gt r
          GT -> let (lt :*: gt) = go k r in link kx x l lt :*: gt
          EQ -> (l :*: r)
#if __GLASGOW_HASKELL__
{-# INLINABLE split #-}
#endif

-- | \(O(\log n)\). The expression (@'splitLookup' k map@) splits a map just
-- like 'split' but also returns @'lookup' k map@.
--
-- > splitLookup 2 (fromList [(5,"a"), (3,"b")]) == (empty, Nothing, fromList [(3,"b"), (5,"a")])
-- > splitLookup 3 (fromList [(5,"a"), (3,"b")]) == (empty, Just "b", singleton 5 "a")
-- > splitLookup 4 (fromList [(5,"a"), (3,"b")]) == (singleton 3 "b", Nothing, singleton 5 "a")
-- > splitLookup 5 (fromList [(5,"a"), (3,"b")]) == (singleton 3 "b", Just "a", empty)
-- > splitLookup 6 (fromList [(5,"a"), (3,"b")]) == (fromList [(3,"b"), (5,"a")], Nothing, empty)
splitLookup :: Ord k => k -> Map k a -> (Map k a, Maybe a, Map k a)
splitLookup k0 m = case splitLookup' k0 m of
  StrictTriple l mv r -> (l, mv, r)

splitLookupNE :: Ord k => k -> NonEmptyMap k a -> (Map k a, Maybe a, Map k a)
splitLookupNE k0 m = case splitLookupNE' k0 m of
  StrictTriple l mv r -> (l, mv, r)

splitLookup' :: Ord k => k -> Map k a -> StrictTriple (Map k a) (Maybe a) (Map k a)
splitLookup' !k t = case t of
    Tip -> StrictTriple Tip Nothing Tip
    NE t' -> splitLookupNE' k t'

splitLookupNE' :: Ord k => k -> NonEmptyMap k a -> StrictTriple (Map k a) (Maybe a) (Map k a)
splitLookupNE' !k (Bin' _ kx x l r) = case compare k kx of
      LT -> let StrictTriple lt z gt = splitLookup' k l
                !gt' = link kx x gt r
            in StrictTriple lt z gt'
      GT -> let StrictTriple lt z gt = splitLookup' k r
                !lt' = link kx x l lt
            in StrictTriple lt' z gt
      EQ -> StrictTriple l (Just x) r

#if __GLASGOW_HASKELL__
{-# INLINABLE splitLookup #-}
{-# INLINABLE splitLookupNE #-}
#endif

-- | A variant of 'splitLookup' that indicates only whether the
-- key was present, rather than producing its value. This is used to
-- implement 'intersection' to avoid allocating unnecessary 'Just'
-- constructors.
splitMember :: Ord k => k -> Map k a -> (Map k a,Bool,Map k a)
splitMember k0 m = case go k0 m of
     StrictTriple l mv r -> (l, mv, r)
  where
    go :: Ord k => k -> Map k a -> StrictTriple (Map k a) Bool (Map k a)
    go !k t =
      case t of
        Tip            -> StrictTriple Tip False Tip
        NE (Bin'  _ kx x l r) -> case compare k kx of
          LT -> let StrictTriple lt z gt = go k l
                    !gt' = link kx x gt r
                in StrictTriple lt z gt'
          GT -> let StrictTriple lt z gt = go k r
                    !lt' = link kx x l lt
                in StrictTriple lt' z gt
          EQ -> StrictTriple l True r
#if __GLASGOW_HASKELL__
{-# INLINABLE splitMember #-}
#endif

data StrictTriple a b c = StrictTriple !a !b !c

{--------------------------------------------------------------------
  Utility functions that maintain the balance properties of the tree.
  All constructors assume that all values in [l] < [k] and all values
  in [r] > [k], and that [l] and [r] are valid trees.

  In order of sophistication:
    [NE sz k x l r]  The type constructor.
    [bin k x l r]     Maintains the correct size, assumes that both [l]
                      and [r] are balanced with respect to each other.
    [balance k x l r] Restores the balance and size.
                      Assumes that the original tree was balanced and
                      that [l] or [r] has changed by at most one element.
    [link k x l r]    Restores balance and size.

  Furthermore, we can construct a new tree from two trees. Both operations
  assume that all values in [l] < all values in [r] and that [l] and [r]
  are valid:
    [glue l r]        Glues [l] and [r] together. Assumes that [l] and
                      [r] are already balanced with respect to each other.
    [link2 l r]       Merges two trees and restores balance.
--------------------------------------------------------------------}

{--------------------------------------------------------------------
  Link
--------------------------------------------------------------------}
link :: k -> a -> Map k a -> Map k a -> Map k a
link k x l r = NE $ linkNE k x l r

linkNE :: k -> a -> Map k a -> Map k a -> NonEmptyMap k a
linkNE kx x Tip r  = insertMinNE kx x r
linkNE kx x l Tip  = insertMaxNE kx x l
linkNE kx x l@(NE (Bin' sizeL ky y ly ry)) r@(NE (Bin' sizeR kz z lz rz))
  | delta*sizeL < sizeR  = balanceLNE kz z (linkNE kx x l lz) rz
  | delta*sizeR < sizeL  = balanceRNE ky y ly (linkNE kx x ry r)
  | otherwise            = binNE kx x l r


-- insertMin and insertMax don't perform potentially expensive comparisons.
insertMax, insertMin :: k -> a -> Map k a -> Map k a
insertMax kx x t = NE $ insertMaxNE kx x t
insertMin kx x t = NE $ insertMinNE kx x t

insertMaxNE, insertMinNE :: k -> a -> Map k a -> NonEmptyMap k a
insertMaxNE kx x t = case t of
  Tip -> singletonNE kx x
  NE (Bin' _ ky y l r) -> balanceRNE ky y l (insertMaxNE kx x r)

insertMinNE kx x t = case t of
  Tip -> singletonNE kx x
  NE (Bin'  _ ky y l r) -> balanceLNE ky y (insertMinNE kx x l) r

{--------------------------------------------------------------------
  [link2 l r]: merges two trees.
--------------------------------------------------------------------}
link2 :: Map k a -> Map k a -> Map k a
link2 Tip r   = r
link2 l Tip   = l
link2 l@(NE (Bin' sizeL kx x lx rx)) r@(NE (Bin' sizeR ky y ly ry))
  | delta*sizeL < sizeR = balanceL ky y (link2 l ly) ry
  | delta*sizeR < sizeL = balanceR kx x lx (link2 rx r)
  | otherwise           = glue l r

{--------------------------------------------------------------------
  [glue l r]: glues two trees together.
  Assumes that [l] and [r] are already balanced with respect to each other.
--------------------------------------------------------------------}
glue :: Map k a -> Map k a -> Map k a
glue Tip r = r
glue l Tip = l
glue l@(NE (Bin' sl kl xl ll lr)) r@(NE (Bin' sr kr xr rl rr))
  | sl > sr = let !(MaxView km m l') = maxViewSure kl xl ll lr in balanceR km m l' r
  | otherwise = let !(MinView km m r') = minViewSure kr xr rl rr in balanceL km m l r'

data MinView k a = MinView !k a !(Map k a)
data MaxView k a = MaxView !k a !(Map k a)

minViewSure :: k -> a -> Map k a -> Map k a -> MinView k a
minViewSure = go
  where
    go k x Tip r = MinView k x r
    go k x (NE (Bin' _ kl xl ll lr)) r =
      case go kl xl ll lr of
        MinView km xm l' -> MinView km xm (balanceR k x l' r)
{-# NOINLINE minViewSure #-}

maxViewSure :: k -> a -> Map k a -> Map k a -> MaxView k a
maxViewSure = go
  where
    go k x l Tip = MaxView k x l
    go k x l (NE (Bin' _ kr xr rl rr)) =
      case go kr xr rl rr of
        MaxView km xm r' -> MaxView km xm (balanceL k x l r')
{-# NOINLINE maxViewSure #-}

-- | \(O(\log n)\). Delete and find the minimal element.
--
-- > deleteFindMin (fromList [(5,"a"), (3,"b"), (10,"c")]) == ((3,"b"), fromList[(5,"a"), (10,"c")])
-- > deleteFindMin empty                                      Error: can not return the minimal element of an empty map

deleteFindMin :: Map k a -> ((k,a),Map k a)
deleteFindMin t = case minViewWithKey t of
  Nothing -> (error "Map.deleteFindMin: can not return the minimal element of an empty map", Tip)
  Just res -> res

-- | \(O(\log n)\). Delete and find the maximal element.
--
-- > deleteFindMax (fromList [(5,"a"), (3,"b"), (10,"c")]) == ((10,"c"), fromList [(3,"b"), (5,"a")])
-- > deleteFindMax empty                                      Error: can not return the maximal element of an empty map

deleteFindMax :: Map k a -> ((k,a),Map k a)
deleteFindMax t = case maxViewWithKey t of
  Nothing -> (error "Map.deleteFindMax: can not return the maximal element of an empty map", Tip)
  Just res -> res

{--------------------------------------------------------------------
  [balance l x r] balances two trees with value x.
  The sizes of the trees should balance after decreasing the
  size of one of them. (a rotation).

  [delta] is the maximal relative difference between the sizes of
          two trees, it corresponds with the [w] in Adams' paper.
  [ratio] is the ratio between an outer and inner sibling of the
          heavier subtree in an unbalanced setting. It determines
          whether a double or single rotation should be performed
          to restore balance. It is corresponds with the inverse
          of $\alpha$ in Adam's article.

  Note that according to the Adam's paper:
  - [delta] should be larger than 4.646 with a [ratio] of 2.
  - [delta] should be larger than 3.745 with a [ratio] of 1.534.

  But the Adam's paper is erroneous:
  - It can be proved that for delta=2 and delta>=5 there does
    not exist any ratio that would work.
  - Delta=4.5 and ratio=2 does not work.

  That leaves two reasonable variants, delta=3 and delta=4,
  both with ratio=2.

  - A lower [delta] leads to a more 'perfectly' balanced tree.
  - A higher [delta] performs less rebalancing.

  In the benchmarks, delta=3 is faster on insert operations,
  and delta=4 has slightly better deletes. As the insert speedup
  is larger, we currently use delta=3.

--------------------------------------------------------------------}
delta,ratio :: Int
delta = 3
ratio = 2

-- The balance function is equivalent to the following:
--
--   balance :: k -> a -> Map k a -> Map k a -> Map k a
--   balance k x l r
--     | sizeL + sizeR <= 1    = NE sizeX k x l r
--     | sizeR > delta*sizeL   = rotateL k x l r
--     | sizeL > delta*sizeR   = rotateR k x l r
--     | otherwise             = NE sizeX k x l r
--     where
--       sizeL = size l
--       sizeR = size r
--       sizeX = sizeL + sizeR + 1
--
--   rotateL :: a -> b -> Map a b -> Map a b -> Map a b
--   rotateL k x l r@(NE (Bin' _ _ _ ly ry)) | size ly < ratio*size ry = singleL k x l r
--                                     | otherwise               = doubleL k x l r
--
--   rotateR :: a -> b -> Map a b -> Map a b -> Map a b
--   rotateR k x l@(NE (Bin' _ _ _ ly ry)) r | size ry < ratio*size ly = singleR k x l r
--                                     | otherwise               = doubleR k x l r
--
--   singleL, singleR :: a -> b -> Map a b -> Map a b -> Map a b
--   singleL k1 x1 t1 (NE (Bin' _ k2 x2 t2 t3))  = bin k2 x2 (bin k1 x1 t1 t2) t3
--   singleR k1 x1 (NE (Bin' _ k2 x2 t1 t2)) t3  = bin k2 x2 t1 (bin k1 x1 t2 t3)
--
--   doubleL, doubleR :: a -> b -> Map a b -> Map a b -> Map a b
--   doubleL k1 x1 t1 (NE (Bin' _ k2 x2 (NE _ k3 x3 t2 t3)) t4) = bin k3 x3 (bin k1 x1 t1 t2) (bin k2 x2 t3 t4)
--   doubleR k1 x1 (NE (Bin' _ k2 x2 t1 (NE _ k3 x3 t2 t3))) t4 = bin k3 x3 (bin k2 x2 t1 t2) (bin k1 x1 t3 t4)
--
-- It is only written in such a way that every node is pattern-matched only once.

balance :: k -> a -> Map k a -> Map k a -> Map k a
balance k x l r = case l of
  Tip -> case r of
    Tip ->
      NE $ Bin' 1 k x Tip Tip
    (NE (Bin' _ _ _ Tip Tip)) ->
      NE $ Bin' 2 k x Tip r
    (NE (Bin' _ rk rx Tip rr@(NE (Bin' _ _ _ _ _)))) ->
      NE $ Bin' 3 rk rx (NE (Bin' 1 k x Tip Tip)) rr
    (NE (Bin' _ rk rx (NE (Bin' _ rlk rlx _ _)) Tip)) ->
      NE $ Bin' 3 rlk rlx (NE $ Bin' 1 k x Tip Tip) (NE $ Bin' 1 rk rx Tip Tip)
    (NE (Bin' rs rk rx rl@(NE (Bin' rls rlk rlx rll rlr)) rr@(NE (Bin' rrs _ _ _ _))))
      | rls < ratio*rrs -> NE $ Bin' (1+rs) rk rx
        (NE $ Bin' (1+rls) k x Tip rl)
        rr
      | otherwise -> NE $ Bin' (1+rs) rlk rlx
        (NE $ Bin' (1+size rll) k x Tip rll)
        (NE $ Bin' (1+rrs+size rlr) rk rx rlr rr)

  (NE (Bin' ls lk lx ll lr)) -> case r of
           Tip -> case (ll, lr) of
                    (Tip, Tip) -> NE $ Bin' 2 k x l Tip
                    (Tip, (NE (Bin' _ lrk lrx _ _))) -> NE $ Bin' 3 lrk lrx (NE (Bin' 1 lk lx Tip Tip)) (NE (Bin' 1 k x Tip Tip))
                    ((NE (Bin' _ _ _ _ _)), Tip) -> NE $ Bin' 3 lk lx ll (NE (Bin' 1 k x Tip Tip))
                    ((NE (Bin' lls _ _ _ _)), (NE (Bin' lrs lrk lrx lrl lrr)))
                      | lrs < ratio*lls -> NE $ Bin' (1+ls) lk lx ll (NE $ Bin' (1+lrs) k x lr Tip)
                      | otherwise -> NE $ Bin' (1+ls) lrk lrx
                        (NE $ Bin' (1+lls+size lrl) lk lx ll lrl)
                        (NE $ Bin' (1+size lrr) k x lrr Tip)
           (NE (Bin' rs rk rx rl rr))
              | rs > delta*ls  -> case (rl, rr) of
                   (NE (Bin' rls rlk rlx rll rlr), NE (Bin' rrs _ _ _ _))
                     | rls < ratio*rrs -> NE $ Bin' (1+ls+rs) rk rx (NE $ Bin' (1+ls+rls) k x l rl) rr
                     | otherwise -> NE $ Bin' (1+ls+rs) rlk rlx
                       (NE $ Bin' (1+ls+size rll) k x l rll)
                       (NE $ Bin' (1+rrs+size rlr) rk rx rlr rr)
                   (_, _) -> error "Failure in Data.Map.balance"
              | ls > delta*rs  -> case (ll, lr) of
                   (NE (Bin' lls _ _ _ _), NE (Bin' lrs lrk lrx lrl lrr))
                     | lrs < ratio*lls -> NE $ Bin' (1+ls+rs) lk lx ll (NE $ Bin' (1+rs+lrs) k x lr r)
                     | otherwise -> NE $ Bin' (1+ls+rs) lrk lrx
                       (NE $ Bin' (1+lls+size lrl) lk lx ll lrl)
                       (NE $ Bin' (1+rs+size lrr) k x lrr r)
                   (_, _) -> error "Failure in Data.Map.balance"
              | otherwise -> NE $ Bin' (1+ls+rs) k x l r
{-# NOINLINE balance #-}

-- Functions balanceL and balanceR are specialised versions of balance.
-- balanceL only checks whether the left subtree is too big,
-- balanceR only checks whether the right subtree is too big.

-- balanceL is called when left subtree might have been inserted to or when
-- right subtree might have been deleted from.
balanceL :: k -> a -> Map k a -> Map k a -> Map k a
balanceL k x l r = case r of
  Tip -> case l of
    Tip -> NE $ Bin' 1 k x Tip Tip
    NE nel -> NE $ balanceLNEE k x nel

  NE ner@(Bin' rs _ _ _ _) -> case l of
    Tip -> NE $ Bin' (1+rs) k x Tip r
    NE nel -> NE $ balanceLNENE k x nel ner
{-# NOINLINE balanceL #-}

balanceLNE :: k -> a -> NonEmptyMap k a -> Map k a -> NonEmptyMap k a
balanceLNE k x nel r = case r of
  Tip -> balanceLNEE k x nel
  NE ner -> balanceLNENE k x nel ner
{-# NOINLINE balanceLNE #-}

-- | Balance helper where:
-- - Left child might be too big
-- - Left child is non-empty
-- - Right child is empty
balanceLNEE :: k -> a -> NonEmptyMap k a -> NonEmptyMap k a
balanceLNEE k x nel = case nel of
  Bin' _ _ _ Tip Tip ->
    Bin' 2 k x (NE nel) Tip
  Bin' _ lk lx Tip (NE (Bin' _ lrk lrx _ _)) ->
    Bin' 3 lrk lrx (NE (Bin' 1 lk lx Tip Tip)) (NE (Bin' 1 k x Tip Tip))
  Bin' _ lk lx ll@(NE (Bin' _ _ _ _ _)) Tip ->
    Bin' 3 lk lx ll (NE (Bin' 1 k x Tip Tip))
  Bin' ls lk lx ll@(NE (Bin' lls _ _ _ _)) lr@(NE (Bin' lrs lrk lrx lrl lrr))
    | lrs < ratio*lls ->
        Bin' (1+ls) lk lx ll (NE $ Bin' (1+lrs) k x lr Tip)
    | otherwise ->
        Bin' (1+ls) lrk lrx
          (NE $ Bin' (1+lls+size lrl) lk lx ll lrl)
          (NE $ Bin' (1+size lrr) k x lrr Tip)
{-# INLINE balanceLNEE #-}

-- | Balance helper where:
-- - Left child might be too big
-- - Left child is non-empty
-- - Right child is non-empty
balanceLNENE :: k -> a -> NonEmptyMap k a -> NonEmptyMap k a -> NonEmptyMap k a
balanceLNENE k x l@(Bin' ls lk lx ll lr) r@(Bin' rs _ _ _ _)
  | ls > delta*rs = case (ll, lr) of
      (NE (Bin' lls _ _ _ _), NE (Bin' lrs lrk lrx lrl lrr))
        | lrs < ratio*lls -> Bin' (1+ls+rs) lk lx
          ll
          (NE $ Bin' (1+rs+lrs) k x lr $ NE r)
        | otherwise -> Bin' (1+ls+rs) lrk lrx
          (NE $ Bin' (1+lls+size lrl) lk lx ll lrl)
          (NE $ Bin' (1+rs+size lrr) k x lrr $ NE r)
      (_, _) -> error "Failure in Data.Map.balanceL"
  | otherwise = Bin' (1+ls+rs) k x (NE l) (NE r)
{-# INLINE balanceLNENE #-}

-- balanceR is called when right subtree might have been inserted to or when
-- left subtree might have been deleted from.
balanceR :: k -> a -> Map k a -> Map k a -> Map k a
balanceR k x l r = case l of
  Tip -> case r of
    Tip -> NE $ Bin' 1 k x Tip Tip
    (NE ner) -> NE $ balanceRNEE k x ner

  (NE nel@(Bin' ls _ _ _ _)) -> case r of
    Tip -> NE $ Bin' (1+ls) k x l Tip
    (NE ner) -> NE $ balanceRNENE k x nel ner
{-# NOINLINE balanceR #-}

-- | Balance helper where:
-- - Right child might be too big
-- - Left child is empty
-- - Right child is non-empty
balanceRNE :: k -> a -> Map k a -> NonEmptyMap k a -> NonEmptyMap k a
balanceRNE k x l ner = case l of
  Tip -> balanceRNEE k x ner
  NE nel -> balanceRNENE k x nel ner
{-# NOINLINE balanceRNE #-}

-- | Balance helper where:
-- - Right child might be too big
-- - Left child is non-empty
-- - Right child is empty
balanceRNEE :: k -> a -> NonEmptyMap k a -> NonEmptyMap k a
balanceRNEE k x ner = case ner of
  Bin' _ _ _ Tip Tip ->
    Bin' 2 k x Tip (NE ner)
  Bin' _ rk rx Tip rr@(NE (Bin' _ _ _ _ _)) ->
    Bin' 3 rk rx (NE $ Bin' 1 k x Tip Tip) rr
  Bin' _ rk rx (NE (Bin' _ rlk rlx _ _)) Tip ->
    Bin' 3 rlk rlx
      (NE (Bin' 1 k x Tip Tip))
      (NE (Bin' 1 rk rx Tip Tip))
  Bin' rs rk rx rl@(NE (Bin' rls rlk rlx rll rlr)) rr@(NE (Bin' rrs _ _ _ _))
    | rls < ratio*rrs -> Bin' (1+rs) rk rx
      (NE (Bin' (1+rls) k x Tip rl))
      rr
    | otherwise -> Bin' (1+rs) rlk rlx
      (NE (Bin' (1+size rll) k x Tip rll))
      (NE (Bin' (1+rrs+size rlr) rk rx rlr rr))
{-# INLINE balanceRNEE #-}

-- | Balance helper where:
-- - Right child might be too big
-- - Left child is non-empty
-- - Right child is non-empty
balanceRNENE :: k -> a -> NonEmptyMap k a -> NonEmptyMap k a -> NonEmptyMap k a
balanceRNENE k x l@(Bin' ls _ _ _ _) r@(Bin' rs rk rx rl rr)
  | rs > delta*ls = case (rl, rr) of
    (NE (Bin' rls rlk rlx rll rlr), NE (Bin' rrs _ _ _ _))
      | rls < ratio*rrs -> Bin' (1+ls+rs) rk rx
        (NE (Bin' (1+ls+rls) k x (NE l) rl))
        rr
      | otherwise -> Bin' (1+ls+rs) rlk rlx
        (NE $ Bin' (1+ls+size rll) k x (NE l) rll)
        (NE $ Bin' (1+rrs+size rlr) rk rx rlr rr)
    (_, _) -> error "Failure in Data.Set.balanceR"
  | otherwise = Bin' (1+ls+rs) k x (NE l) (NE r)
{-# INLINE balanceRNENE #-}

{--------------------------------------------------------------------
  The bin constructor maintains the size of the tree
--------------------------------------------------------------------}
bin :: k -> a -> Map k a -> Map k a -> Map k a
bin k x l r = NE $ binNE k x l r
{-# INLINE bin #-}

binNE :: k -> a -> Map k a -> Map k a -> NonEmptyMap k a
binNE k x l r
  = Bin' (size l + size r + 1) k x l r
{-# INLINE binNE #-}


{--------------------------------------------------------------------
  Eq converts the tree to a list. In a lazy setting, this
  actually seems one of the faster methods to compare two trees
  and it is certainly the simplest :-)
--------------------------------------------------------------------}
instance (Eq k,Eq a) => Eq (Map k a) where
  t1 == t2  = (size t1 == size t2) && (toAscList t1 == toAscList t2)

{--------------------------------------------------------------------
  Ord
--------------------------------------------------------------------}

instance (Ord k, Ord v) => Ord (Map k v) where
    compare m1 m2 = compare (toAscList m1) (toAscList m2)

{--------------------------------------------------------------------
  Lifted instances
--------------------------------------------------------------------}

-- | @since 0.5.9
instance Eq2 Map where
    liftEq2 eqk eqv m n =
        size m == size n && liftEq (liftEq2 eqk eqv) (toList m) (toList n)

-- | @since 0.5.9
instance Eq k => Eq1 (Map k) where
    liftEq = liftEq2 (==)

-- | @since 0.5.9
instance Ord2 Map where
    liftCompare2 cmpk cmpv m n =
        liftCompare (liftCompare2 cmpk cmpv) (toList m) (toList n)

-- | @since 0.5.9
instance Ord k => Ord1 (Map k) where
    liftCompare = liftCompare2 compare

-- | @since 0.5.9
instance Show2 Map where
    liftShowsPrec2 spk slk spv slv d m =
        showsUnaryWith (liftShowsPrec sp sl) "fromList" d (toList m)
      where
        sp = liftShowsPrec2 spk slk spv slv
        sl = liftShowList2 spk slk spv slv

-- | @since 0.5.9
instance Show k => Show1 (Map k) where
    liftShowsPrec = liftShowsPrec2 showsPrec showList

-- | @since 0.5.9
instance (Ord k, Read k) => Read1 (Map k) where
    liftReadsPrec rp rl = readsData $
        readsUnaryWith (liftReadsPrec rp' rl') "fromList" fromList
      where
        rp' = liftReadsPrec rp rl
        rl' = liftReadList rp rl

{--------------------------------------------------------------------
  Functor
--------------------------------------------------------------------}
instance Functor (Map k) where
  fmap f m  = map f m
#ifdef __GLASGOW_HASKELL__
  _ <$ Tip = Tip
  a <$ (NE (Bin' sx kx _ l r)) = NE $ Bin' sx kx a (a <$ l) (a <$ r)
#endif

-- | Traverses in order of increasing key.
instance Traversable (Map k) where
  traverse f = traverseWithKey (\_ -> f)
  {-# INLINE traverse #-}

-- | Folds in order of increasing key.
instance Foldable.Foldable (Map k) where
  fold = go
    where go Tip = mempty
          go (NE (Bin' 1 _ v _ _)) = v
          go (NE (Bin' _ _ v l r)) = go l `mappend` (v `mappend` go r)
  {-# INLINABLE fold #-}
  foldr = foldr
  {-# INLINE foldr #-}
  foldl = foldl
  {-# INLINE foldl #-}
  foldMap f t = go t
    where go Tip = mempty
          go (NE (Bin' 1 _ v _ _)) = f v
          go (NE (Bin' _ _ v l r)) = go l `mappend` (f v `mappend` go r)
  {-# INLINE foldMap #-}
  foldl' = foldl'
  {-# INLINE foldl' #-}
  foldr' = foldr'
  {-# INLINE foldr' #-}
  length = size
  {-# INLINE length #-}
  null   = null
  {-# INLINE null #-}
  toList = elems -- NB: Foldable.toList /= Map.toList
  {-# INLINE toList #-}
  elem = go
    where go !_ Tip = False
          go x (NE (Bin' _ _ v l r)) = x == v || go x l || go x r
  {-# INLINABLE elem #-}
  maximum = start
    where start Tip = error "Data.Foldable.maximum (for Data.Map): empty map"
          start (NE (Bin' _ _ v l r)) = go (go v l) r

          go !m Tip = m
          go m (NE (Bin' _ _ v l r)) = go (go (max m v) l) r
  {-# INLINABLE maximum #-}
  minimum = start
    where start Tip = error "Data.Foldable.minimum (for Data.Map): empty map"
          start (NE (Bin' _ _ v l r)) = go (go v l) r

          go !m Tip = m
          go m (NE (Bin' _ _ v l r)) = go (go (min m v) l) r
  {-# INLINABLE minimum #-}
  sum = foldl' (+) 0
  {-# INLINABLE sum #-}
  product = foldl' (*) 1
  {-# INLINABLE product #-}

#if MIN_VERSION_base(4,10,0)
-- | @since 0.6.3.1
instance Bifoldable Map where
  bifold = go
    where go Tip = mempty
          go (Bin 1 k v _ _) = k `mappend` v
          go (Bin _ k v l r) = go l `mappend` (k `mappend` (v `mappend` go r))
  {-# INLINABLE bifold #-}
  bifoldr f g z = go z
    where go z' Tip             = z'
          go z' (Bin _ k v l r) = go (f k (g v (go z' r))) l
  {-# INLINE bifoldr #-}
  bifoldl f g z = go z
    where go z' Tip             = z'
          go z' (Bin _ k v l r) = go (g (f (go z' l) k) v) r
  {-# INLINE bifoldl #-}
  bifoldMap f g t = go t
    where go Tip = mempty
          go (Bin 1 k v _ _) = f k `mappend` g v
          go (Bin _ k v l r) = go l `mappend` (f k `mappend` (g v `mappend` go r))
  {-# INLINE bifoldMap #-}
#endif

instance (NFData k, NFData a) => NFData (Map k a) where
    rnf Tip = ()
    rnf (NE (Bin' _ kx x l r)) = rnf kx `seq` rnf x `seq` rnf l `seq` rnf r

instance Functor (NonEmptyMap k) where
  fmap f m = mapNE f m
#ifdef __GLASGOW_HASKELL__
  a <$ (Bin' sx kx _ l r) = Bin' sx kx a (a <$ l) (a <$ r)
#endif

instance Traversable (NonEmptyMap k) where
  traverse f = traverseWithKeyNE (\_ -> f)
  {-# INLINE traverse #-}

instance Foldable.Foldable (NonEmptyMap k) where
  fold = goNE
    where
      goNE (Bin' 1 _ v _ _) = v
      goNE (Bin' _ _ v l r) = mappend (go l) (mappend v $ go r)
      go Tip = mempty
      go (NE xs) = goNE xs
  {-# INLINABLE fold #-}
  foldMap f t = goNE t
    where
      goNE (Bin' 1 _ v _ _) = f v
      goNE (Bin' _ _ v l r) = mappend (go l) (mappend (f v) $ go r)
      go Tip = mempty
      go (NE xs) = goNE xs
  {-# INLINABLE foldMap #-}

instance (NFData k, NFData a) => NFData (NonEmptyMap k a) where
  rnf (Bin' _ kx x l r) = rnf kx `seq` rnf x `seq` rnf l `seq` rnf r


{--------------------------------------------------------------------
  Read
--------------------------------------------------------------------}
instance (Ord k, Read k, Read e) => Read (Map k e) where
#ifdef __GLASGOW_HASKELL__
  readPrec = parens $ prec 10 $ do
    Ident "fromList" <- lexP
    xs <- readPrec
    return (fromList xs)

  readListPrec = readListPrecDefault
#else
  readsPrec p = readParen (p > 10) $ \ r -> do
    ("fromList",s) <- lex r
    (xs,t) <- reads s
    return (fromList xs,t)
#endif

{--------------------------------------------------------------------
  Show
--------------------------------------------------------------------}
instance (Show k, Show a) => Show (Map k a) where
  showsPrec d m  = showParen (d > 10) $
    showString "fromList " . shows (toList m)

{--------------------------------------------------------------------
  Utilities
--------------------------------------------------------------------}

-- | \(O(1)\).  Decompose a map into pieces based on the structure of the underlying
-- tree.  This function is useful for consuming a map in parallel.
--
-- No guarantee is made as to the sizes of the pieces; an internal, but
-- deterministic process determines this.  However, it is guaranteed that the pieces
-- returned will be in ascending order (all elements in the first submap less than all
-- elements in the second, and so on).
--
-- Examples:
--
-- > splitRoot (fromList (zip [1..6] ['a'..])) ==
-- >   [fromList [(1,'a'),(2,'b'),(3,'c')],fromList [(4,'d')],fromList [(5,'e'),(6,'f')]]
--
-- > splitRoot empty == []
--
--  Note that the current implementation does not return more than three submaps,
--  but you should not depend on this behaviour because it can change in the
--  future without notice.
--
-- @since 0.5.4
splitRoot :: Map k b -> [Map k b]
splitRoot orig =
  case orig of
    Tip                         -> []
    NE (Bin' _ k v l r) -> [l, singleton k v, r]
{-# INLINE splitRoot #-}<|MERGE_RESOLUTION|>--- conflicted
+++ resolved
@@ -2,14 +2,8 @@
 {-# LANGUAGE BangPatterns #-}
 {-# LANGUAGE PatternGuards #-}
 #if defined(__GLASGOW_HASKELL__)
-<<<<<<< HEAD
-{-# LANGUAGE Trustworthy #-}
-#endif
-#if __GLASGOW_HASKELL__ >= 708
+{-# LANGUAGE DeriveLift #-}
 {-# LANGUAGE PatternSynonyms #-}
-=======
-{-# LANGUAGE DeriveLift #-}
->>>>>>> 5e338df8
 {-# LANGUAGE RoleAnnotations #-}
 {-# LANGUAGE StandaloneDeriving #-}
 {-# LANGUAGE Trustworthy #-}
@@ -478,25 +472,20 @@
 
 type Size     = Int
 
-<<<<<<< HEAD
 #if __GLASGOW_HASKELL__ >= 802
 {-# COMPLETE Bin, Tip #-}
 #endif
-#if __GLASGOW_HASKELL__ >= 710
+#ifdef __GLASGOW_HASKELL__
 pattern Bin :: Size -> k -> a -> Map k a -> Map k a -> Map k a
-#endif
-#if __GLASGOW_HASKELL__ >= 708
 pattern Bin s k a l r = NE (Bin' s k a l r)
 
-=======
-#ifdef __GLASGOW_HASKELL__
->>>>>>> 5e338df8
 type role Map nominal representational
 #endif
 
 #ifdef __GLASGOW_HASKELL__
 -- | @since FIXME
 deriving instance (Lift k, Lift a) => Lift (Map k a)
+deriving instance (Lift k, Lift a) => Lift (NonEmptyMap k a)
 #endif
 
 instance (Ord k) => Monoid (Map k v) where
@@ -547,17 +536,13 @@
 null (NE (Bin' {})) = False
 {-# INLINE null #-}
 
-<<<<<<< HEAD
 -- | /O(1)/. Return 'Just' if the set is not empty.
 nonEmpty :: Map k a -> Maybe (NonEmptyMap k a)
 nonEmpty Tip = Nothing
 nonEmpty (NE ne) = Just ne
 {-# INLINE nonEmpty #-}
 
--- | /O(1)/. The number of elements in the map.
-=======
 -- | \(O(1)\). The number of elements in the map.
->>>>>>> 5e338df8
 --
 -- > size empty                                   == 0
 -- > size (singleton 1 'a')                       == 1
@@ -608,17 +593,13 @@
 {-# INLINE lookup #-}
 #endif
 
-<<<<<<< HEAD
 lookupNE :: Ord k => k -> NonEmptyMap k a -> Maybe a
 lookupNE k (Bin' _ kx x l r) = case compare k kx of
   LT -> lookup k l
   GT -> lookup k r
   EQ -> Just x
 
--- | /O(log n)/. Is the key a member of the map? See also 'notMember'.
-=======
 -- | \(O(\log n)\). Is the key a member of the map? See also 'notMember'.
->>>>>>> 5e338df8
 --
 -- > member 5 (fromList [(5,'a'), (3,'b')]) == True
 -- > member 1 (fromList [(5,'a'), (3,'b')]) == False
@@ -631,17 +612,13 @@
 {-# INLINE member #-}
 #endif
 
-<<<<<<< HEAD
 memberNE :: Ord k => k -> NonEmptyMap k a -> Bool
 memberNE k (Bin' _ kx _ l r) = case compare k kx of
   LT -> member k l
   GT -> member k r
   EQ -> True
 
--- | /O(log n)/. Is the key not a member of the map? See also 'member'.
-=======
 -- | \(O(\log n)\). Is the key not a member of the map? See also 'member'.
->>>>>>> 5e338df8
 --
 -- > notMember 5 (fromList [(5,'a'), (3,'b')]) == False
 -- > notMember 1 (fromList [(5,'a'), (3,'b')]) == True
@@ -654,14 +631,10 @@
 {-# INLINE notMember #-}
 #endif
 
-<<<<<<< HEAD
 notMemberNE :: Ord k => k -> NonEmptyMap k a -> Bool
 notMemberNE k m = not $ memberNE k m
 
--- | /O(log n)/. Find the value at a key.
-=======
 -- | \(O(\log n)\). Find the value at a key.
->>>>>>> 5e338df8
 -- Calls 'error' when the element can not be found.
 find :: Ord k => k -> Map k a -> a
 find !_ Tip = error "Map.!: given key is not an element in the map"
@@ -672,17 +645,13 @@
 {-# INLINE find #-}
 #endif
 
-<<<<<<< HEAD
 findNE :: Ord k => k -> NonEmptyMap k a -> a
 findNE k (Bin' _ kx x l r) = case compare k kx of
   LT -> find k l
   GT -> find k r
   EQ -> x
 
--- | /O(log n)/. The expression @('findWithDefault' def k map)@ returns
-=======
 -- | \(O(\log n)\). The expression @('findWithDefault' def k map)@ returns
->>>>>>> 5e338df8
 -- the value at key @k@ or returns default value @def@
 -- when the key is not in the map.
 --
@@ -697,17 +666,13 @@
 {-# INLINE findWithDefault #-}
 #endif
 
-<<<<<<< HEAD
 findWithDefaultNE :: Ord k => a -> k -> NonEmptyMap k a -> a
 findWithDefaultNE def k (Bin' _ kx x l r) = case compare k kx of
   LT -> findWithDefault def k l
   GT -> findWithDefault def k r
   EQ -> x
 
--- | /O(log n)/. Find largest key smaller than the given one and return the
-=======
 -- | \(O(\log n)\). Find largest key smaller than the given one and return the
->>>>>>> 5e338df8
 -- corresponding (key, value) pair.
 --
 -- > lookupLT 3 (fromList [(3,'a'), (5,'b')]) == Nothing
@@ -721,7 +686,6 @@
 {-# INLINE lookupLT #-}
 #endif
 
-<<<<<<< HEAD
 lookupLTNE :: Ord k => k -> NonEmptyMap k v -> Maybe (k, v)
 lookupLTNE k (Bin' _ kx x l r) | k <= kx = lookupLT k l
                                | otherwise = go kx x r
@@ -730,10 +694,7 @@
     go kx' x' (NE (Bin' _ ky y l' r')) | k <= ky = go kx' x' l'
                                        | otherwise = go ky y r'
 
--- | /O(log n)/. Find smallest key greater than the given one and return the
-=======
 -- | \(O(\log n)\). Find smallest key greater than the given one and return the
->>>>>>> 5e338df8
 -- corresponding (key, value) pair.
 --
 -- > lookupGT 4 (fromList [(3,'a'), (5,'b')]) == Just (5, 'b')
@@ -747,7 +708,6 @@
 {-# INLINE lookupGT #-}
 #endif
 
-<<<<<<< HEAD
 lookupGTNE :: Ord k => k -> NonEmptyMap k v -> Maybe (k, v)
 lookupGTNE k (Bin' _ kx x l r) | k < kx = go kx x l
                                | otherwise = lookupGT k r
@@ -756,10 +716,7 @@
     go kx' x' (NE (Bin' _ ky y l' r')) | k < ky = go ky y l'
                                        | otherwise = go kx' x' r'
 
--- | /O(log n)/. Find largest key smaller or equal to the given one and return
-=======
 -- | \(O(\log n)\). Find largest key smaller or equal to the given one and return
->>>>>>> 5e338df8
 -- the corresponding (key, value) pair.
 --
 -- > lookupLE 2 (fromList [(3,'a'), (5,'b')]) == Nothing
@@ -774,7 +731,6 @@
 {-# INLINE lookupLE #-}
 #endif
 
-<<<<<<< HEAD
 lookupLENE :: Ord k => k -> NonEmptyMap k v -> Maybe (k, v)
 lookupLENE k (Bin' _ kx x l r) = case compare k kx of
   LT -> lookupLE k l
@@ -787,10 +743,7 @@
       EQ -> Just (ky, y)
       GT -> go ky y r'
 
--- | /O(log n)/. Find smallest key greater or equal to the given one and return
-=======
 -- | \(O(\log n)\). Find smallest key greater or equal to the given one and return
->>>>>>> 5e338df8
 -- the corresponding (key, value) pair.
 --
 -- > lookupGE 3 (fromList [(3,'a'), (5,'b')]) == Just (3, 'a')
@@ -2160,7 +2113,6 @@
 {-# INLINABLE unionWith #-}
 #endif
 
-<<<<<<< HEAD
 unionWithNE :: Ord k => (a -> a -> a) -> NonEmptyMap k a -> NonEmptyMap k a -> NonEmptyMap k a
 -- QuickCheck says pointer equality never happens here.
 unionWithNE f t1 (Bin' _ k x Tip Tip) = insertWithRNE f k x t1
@@ -2175,10 +2127,7 @@
 {-# INLINABLE unionWithNE #-}
 #endif
 
--- | /O(m*log(n\/m + 1)), m <= n/.
-=======
 -- | \(O\bigl(m \log\bigl(\frac{n+1}{m+1}\bigr)\bigr), \; m \leq n\).
->>>>>>> 5e338df8
 -- Union with a combining function.
 --
 -- > let f key left_value right_value = (show key) ++ ":" ++ left_value ++ "|" ++ right_value
@@ -3580,15 +3529,11 @@
 mapAccum f a m
   = mapAccumWithKey (\a' _ x' -> f a' x') a m
 
-<<<<<<< HEAD
 mapAccumNE :: (a -> b -> (a, c)) -> a -> NonEmptyMap k b -> (a, NonEmptyMap k c)
 mapAccumNE f a m
   = mapAccumWithKeyNE (\a' _ x' -> f a' x') a m
 
--- | /O(n)/. The function 'mapAccumWithKey' threads an accumulating
-=======
 -- | \(O(n)\). The function 'mapAccumWithKey' threads an accumulating
->>>>>>> 5e338df8
 -- argument through the map in ascending order of keys.
 --
 -- > let f a k b = (a ++ " " ++ (show k) ++ "-" ++ b, b ++ "X")
@@ -3598,15 +3543,11 @@
 mapAccumWithKey f a t
   = mapAccumL f a t
 
-<<<<<<< HEAD
 mapAccumWithKeyNE :: (a -> k -> b -> (a, c)) -> a -> NonEmptyMap k b -> (a, NonEmptyMap k c)
 mapAccumWithKeyNE f a t
   = mapAccumLNE f a t
 
--- | /O(n)/. The function 'mapAccumL' threads an accumulating
-=======
 -- | \(O(n)\). The function 'mapAccumL' threads an accumulating
->>>>>>> 5e338df8
 -- argument through the map in ascending order of keys.
 mapAccumL :: (a -> k -> b -> (a, c)) -> a -> Map k b -> (a, Map k c)
 mapAccumL _ a Tip = (a, Tip)
@@ -3719,13 +3660,8 @@
 foldr' :: (a -> b -> b) -> b -> Map k a -> b
 foldr' f z = go z
   where
-<<<<<<< HEAD
-    go !z' Tip             = z'
-    go z' (NE (Bin' _ _ x l r)) = go (f x (go z' r)) l
-=======
     go !z' Tip            = z'
-    go z' (Bin _ _ x l r) = go (f x $! go z' r) l
->>>>>>> 5e338df8
+    go z' (NE (Bin' _ _ x l r)) = go (f x $! go z' r) l
 {-# INLINE foldr' #-}
 
 -- | \(O(n)\). Fold the values in the map using the given left-associative
@@ -3750,23 +3686,15 @@
 foldl' :: (a -> b -> a) -> a -> Map k b -> a
 foldl' f z = go z
   where
-<<<<<<< HEAD
-    go !z' Tip             = z'
-    go z' (NE (Bin' _ _ x l r)) = go (f (go z' l) x) r
-{-# INLINE foldl' #-}
-
--- foldl :: (b -> b -> b) -> NonEmptyMap k b -> NonEmptyMap k 
-
--- | /O(n)/. Fold the keys and values in the map using the given right-associative
-=======
     go !z' Tip            = z'
-    go z' (Bin _ _ x l r) =
+    go z' (NE (Bin' _ _ x l r)) =
       let !z'' = go z' l
       in go (f z'' x) r
 {-# INLINE foldl' #-}
 
+-- foldl :: (b -> b -> b) -> NonEmptyMap k b -> NonEmptyMap k
+
 -- | \(O(n)\). Fold the keys and values in the map using the given right-associative
->>>>>>> 5e338df8
 -- binary operator, such that
 -- @'foldrWithKey' f z == 'Prelude.foldr' ('uncurry' f) z . 'toAscList'@.
 --
@@ -3790,11 +3718,7 @@
 foldrWithKey' f z = go z
   where
     go !z' Tip              = z'
-<<<<<<< HEAD
-    go z' (NE (Bin' _ kx x l r)) = go (f kx x (go z' r)) l
-=======
-    go z' (Bin _ kx x l r) = go (f kx x $! go z' r) l
->>>>>>> 5e338df8
+    go z' (NE (Bin' _ kx x l r)) = go (f kx x $! go z' r) l
 {-# INLINE foldrWithKey' #-}
 
 -- | \(O(n)\). Fold the keys and values in the map using the given left-associative
@@ -3820,15 +3744,10 @@
 foldlWithKey' :: (a -> k -> b -> a) -> a -> Map k b -> a
 foldlWithKey' f z = go z
   where
-<<<<<<< HEAD
-    go !z' Tip              = z'
-    go z' (NE (Bin' _ kx x l r)) = go (f (go z' l) kx x) r
-=======
     go !z' Tip             = z'
-    go z' (Bin _ kx x l r) =
+    go z' (NE (Bin' _ kx x l r)) =
       let !z'' = go z' l
       in go (f z'' kx x) r
->>>>>>> 5e338df8
 {-# INLINE foldlWithKey' #-}
 
 -- | \(O(n)\). Fold the keys and values in the map using the given monoid, such that
