# Instructions for Contributors

To report bugs, please use the [GitHub issue tracker](https://github.com/haskell/containers/issues).
We also appreciate [pull requests](https://github.com/haskell/containers/pulls) on GitHub.

For proposing API changes or enhancements, please follow the [guidelines outlined on the Haskell Wiki](https://wiki.haskell.org/Library_submissions#Guide_to_proposers).
All such changes should be discussed on the libraries@haskell.org mailing list.


## Building, testing, and benchmarking

Building, testing, and benchmarking the containers package can be done using either `cabal-install` or `stack`.

### With cabal-install

Minimum cabal version: 1.24

_Note: The procedure here is a little weird because cabal configure is unable to solve for the constraints. We're looking into why that is ([#462](https://github.com/haskell/containers/issues/462))._

```
cabal sandbox init
cabal install --only-dependencies
# Install test dependencies
cabal install 'test-framework >= 0.3.3' 'test-framework-quickcheck2 >= 0.2.9' 'QuickCheck >= 2.4.0.1' 'ChasingBottoms' 'HUnit' 'test-framework-hunit'
# Install benchmark dependencies
cabal install 'criterion'
# If you only need tests or benchmarks, you can omit the other --enable-xyz flag.
cabal configure -v2 --enable-tests --enable-benchmarks
cabal build
cabal test
cabal bench
``` 


### With [Stack](https://docs.haskellstack.org/en/stable/README/)

Minimum stack version: 1.6.1

```
stack build
stack test
stack bench
```


## Troubleshooting

- If you're using Stack, make sure you have version >= 1.6.1
  ([stack#3524](https://github.com/commercialhaskell/stack/issues/3624),
  [stack#3345](https://github.com/commercialhaskell/stack/issues/3345)).


## Sending Pull Requests

When you send a pull request, please:

- Link to the libraries@haskell.org discussion thread if you are changing the
  public API.

- If you are requesting a change that is likely to affect performance, we will
  be able to evaluate it better if you include the results of running the
  benchmarks before and after. If the current benchmarks cannot demonstrate
  a desired difference, please try to add one or more new benchmarks to do so.
  If there are significant changes, please include the benchmark results in
  your commit message.

- If you are requesting a change that adds new functionality or affects
  behaviour, please add QuickCheck properties exercising the code if they
  do not already exist. If you are fixing a bug that occurs too rarely for
  QuickCheck to hit reliably then consider adding unit tests as well.
  
- Update the change log for non-trivial changes.

<<<<<<< HEAD
[2] https://github.com/commercialhaskell/stack/issues/3345


## Docs

The internal docs are generated using Haddock which can be invoked with `cabal
haddock` or `stack haddock`.

The external docs are served by ReadTheDocs at
https://haskell-containers.readthedocs.io and live in the `docs/` directory. To
build the docs locally run `pip install sphinx sphinx-autobuild` to install the
dependencies and then `cd docs/ && make html`.
=======
- Let us know how you wish to be credited in the changelog.
>>>>>>> 6caf2d2c
<|MERGE_RESOLUTION|>--- conflicted
+++ resolved
@@ -71,9 +71,7 @@
   
 - Update the change log for non-trivial changes.
 
-<<<<<<< HEAD
-[2] https://github.com/commercialhaskell/stack/issues/3345
-
+- Let us know how you wish to be credited in the changelog.
 
 ## Docs
 
@@ -83,7 +81,4 @@
 The external docs are served by ReadTheDocs at
 https://haskell-containers.readthedocs.io and live in the `docs/` directory. To
 build the docs locally run `pip install sphinx sphinx-autobuild` to install the
-dependencies and then `cd docs/ && make html`.
-=======
-- Let us know how you wish to be credited in the changelog.
->>>>>>> 6caf2d2c
+dependencies and then `cd docs/ && make html`.